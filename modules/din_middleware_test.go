package modules

<<<<<<< HEAD
// func TestMiddlewareCaddyModule(t *testing.T) {
// 	dinMiddleware := new(DinMiddleware)

// 	tests := []struct {
// 		name   string
// 		output caddy.ModuleInfo
// 	}{
// 		{
// 			name: "TestMiddlewareCaddyModuleInit",
// 			output: caddy.ModuleInfo{
// 				ID:  "http.handlers.din",
// 				New: func() caddy.Module { return new(DinMiddleware) },
// 			},
// 		},
// 	}
// 	for _, tt := range tests {
// 		t.Run(tt.name, func(t *testing.T) {
// 			modInfo := dinMiddleware.CaddyModule()
// 			if modInfo.ID != tt.output.ID {
// 				t.Errorf("CaddyModule() = %v, want %v", modInfo.ID, tt.output.ID)
// 			}
// 			if reflect.TypeOf(modInfo.New()) != reflect.TypeOf(tt.output.New()) {
// 				t.Errorf("CaddyModule() = %v, want %v", modInfo.New(), tt.output.New())
// 			}
// 		})
// 	}
// }

// func TestMiddlewareServeHTTP(t *testing.T) {
// 	dinMiddleware := new(DinMiddleware)

// 	test := []struct {
// 		name     string
// 		request  *http.Request
// 		services map[string][]*provider
// 		hasErr   bool
// 	}{
// 		{
// 			name:    "successful request",
// 			request: httptest.NewRequest("GET", "http://localhost:8000/eth", nil),
// 			services: map[string][]*provider{
// 				"eth": {
// 					&provider{},
// 				},
// 			},
// 			hasErr: false,
// 		},
// 		{
// 			name:    "unsuccessful request, path not found",
// 			request: httptest.NewRequest("GET", "http://localhost:8000/xxx", nil),
// 			services: map[string][]*provider{
// 				"eth": {
// 					&provider{},
// 				},
// 			},
// 			hasErr: true,
// 		},
// 		{
// 			name:     "unsuccessful request, service map is empty",
// 			request:  httptest.NewRequest("GET", "http://localhost:8000/eth", nil),
// 			services: map[string][]*provider{},
// 			hasErr:   true,
// 		},
// 	}

// 	for _, tt := range test {
// 		t.Run(tt.name, func(t *testing.T) {
// 			dinMiddleware.Services = tt.services
// 			tt.request = tt.request.WithContext(context.WithValue(tt.request.Context(), caddy.ReplacerCtxKey, caddy.NewReplacer()))
// 			rw := httptest.NewRecorder()

// 			err := dinMiddleware.ServeHTTP(rw, tt.request, caddyhttp.HandlerFunc(func(w http.ResponseWriter, r *http.Request) error { return nil }))
// 			if err != nil && !tt.hasErr {
// 				t.Errorf("ServeHTTP() = %v, want %v", err, tt.hasErr)
// 			}
// 		})
// 	}
// }

// func TestUrlToProvider(t *testing.T) {
// 	tests := []struct {
// 		name   string
// 		urlstr string
// 		outPut *provider
// 		hasErr bool
// 	}{
// 		{
// 			name:   "passing localhost",
// 			urlstr: "http://localhost:8080",
// 			outPut: &provider{
// 				HttpUrl:  "http://localhost:8080",
// 				path:     "",
// 				Headers:  make(map[string]string),
// 				upstream: &reverseproxy.Upstream{Dial: "localhost:8080"},
// 				Priority: 0,
// 			},
// 			hasErr: false,
// 		},
// 		{
// 			name:   "passing fullurl with key",
// 			urlstr: "https://eth.rpc.test.cloud:443/key",
// 			outPut: &provider{
// 				HttpUrl:  "https://eth.rpc.test.cloud:443/key",
// 				path:     "/key",
// 				Headers:  make(map[string]string),
// 				upstream: &reverseproxy.Upstream{Dial: "eth.rpc.test.cloud:443"},
// 				Priority: 0,
// 			},
// 			hasErr: false,
// 		},
// 	}

// 	for _, tt := range tests {
// 		t.Run(tt.name, func(t *testing.T) {
// 			provider, err := urlToProvider(tt.urlstr)
// 			if err != nil && !tt.hasErr {
// 				t.Errorf("urlToProvider() = %v, want %v", err, tt.hasErr)
// 			}
// 			if !reflect.DeepEqual(provider, tt.outPut) {
// 				t.Errorf("urlToProvider() = %v, want %v", provider, tt.outPut)
// 			}
// 		})
// 	}
// }

// func TestDinMiddlewareProvision(t *testing.T) {
// 	dinMiddleware := new(DinMiddleware)

// 	tests := []struct {
// 		name     string
// 		services map[string][]*provider
// 		hasErr   bool
// 	}{
// 		{
// 			name: "Provision() populated 1 service, 2 upstreams successful",
// 			services: map[string][]*provider{
// 				"/eth": {
// 					&provider{
// 						HttpUrl: "http://localhost:8000/eth",
// 					},
// 					&provider{
// 						HttpUrl: "http://localhost:8001/eth",
// 					},
// 				},
// 			},
// 			hasErr: false,
// 		},
// 		{
// 			name: "Provision() populated 2 service, 1 upstreams successful",
// 			services: map[string][]*provider{
// 				"/eth": {
// 					&provider{
// 						HttpUrl: "http://localhost:8000/eth",
// 					},
// 				},
// 				"/polygon": {
// 					&provider{
// 						HttpUrl: "http://localhost:8001/polygon",
// 					},
// 				},
// 			},
// 			hasErr: false,
// 		},
// 	}

// 	for _, tt := range tests {
// 		t.Run(tt.name, func(t *testing.T) {
// 			dinMiddleware.Services = tt.services
// 			err := dinMiddleware.Provision(caddy.Context{})
// 			if err != nil && !tt.hasErr {
// 				t.Errorf("Provision() = %v, want %v", err, tt.hasErr)
// 			}

// 			for _, providers := range dinMiddleware.Services {
// 				for _, provider := range providers {
// 					if provider.upstream.Dial == "" || provider.path == "" {
// 						t.Errorf("Provision() = %v, want %v", err, tt.hasErr)
// 					}

// 				}
// 			}
// 		})
// 	}
// }
=======
import (
	"context"
	"net/http"
	"net/http/httptest"
	reflect "reflect"
	"testing"

	"github.com/caddyserver/caddy/v2"
	"github.com/caddyserver/caddy/v2/modules/caddyhttp"

	"github.com/caddyserver/caddy/v2/modules/caddyhttp/reverseproxy"
)

func TestMiddlewareCaddyModule(t *testing.T) {
	dinMiddleware := new(DinMiddleware)

	tests := []struct {
		name   string
		output caddy.ModuleInfo
	}{
		{
			name: "TestMiddlewareCaddyModuleInit",
			output: caddy.ModuleInfo{
				ID:  "http.handlers.din",
				New: func() caddy.Module { return new(DinMiddleware) },
			},
		},
	}
	for _, tt := range tests {
		t.Run(tt.name, func(t *testing.T) {
			modInfo := dinMiddleware.CaddyModule()
			if modInfo.ID != tt.output.ID {
				t.Errorf("CaddyModule() = %v, want %v", modInfo.ID, tt.output.ID)
			}
			if reflect.TypeOf(modInfo.New()) != reflect.TypeOf(tt.output.New()) {
				t.Errorf("CaddyModule() = %v, want %v", modInfo.New(), tt.output.New())
			}
		})
	}
}

func TestMiddlewareServeHTTP(t *testing.T) {
	dinMiddleware := new(DinMiddleware)

	test := []struct {
		name     string
		request  *http.Request
		services map[string][]*upstreamWrapper
		hasErr   bool
	}{
		{
			name:    "successful request",
			request: httptest.NewRequest("GET", "http://localhost:8000/eth", nil),
			services: map[string][]*upstreamWrapper{
				"eth": {
					&upstreamWrapper{
						HCRPCMethod: "eth_blockNumber",
						HCThreshold: 2,
						HCInterval: 5,
					},
				},
			},
			hasErr: false,
		},
		{
			name:    "unsuccessful request, path not found",
			request: httptest.NewRequest("GET", "http://localhost:8000/xxx", nil),
			services: map[string][]*upstreamWrapper{
				"eth": {
					&upstreamWrapper{
						HCRPCMethod: "eth_blockNumber",
						HCThreshold: 2,
						HCInterval: 5,
					},
				},
			},
			hasErr: true,
		},
		{
			name:     "unsuccessful request, service map is empty",
			request:  httptest.NewRequest("GET", "http://localhost:8000/eth", nil),
			services: map[string][]*upstreamWrapper{},
			hasErr:   true,
		},
	}

	for _, tt := range test {
		t.Run(tt.name, func(t *testing.T) {
			dinMiddleware.Services = tt.services
			tt.request = tt.request.WithContext(context.WithValue(tt.request.Context(), caddy.ReplacerCtxKey, caddy.NewReplacer()))
			rw := httptest.NewRecorder()

			err := dinMiddleware.ServeHTTP(rw, tt.request, caddyhttp.HandlerFunc(func(w http.ResponseWriter, r *http.Request) error { return nil }))
			if err != nil && !tt.hasErr {
				t.Errorf("ServeHTTP() = %v, want %v", err, tt.hasErr)
			}
		})
	}
}

func TestUrlToUpstreamWrapper(t *testing.T) {
	tests := []struct {
		name   string
		urlstr string
		outPut *upstreamWrapper
		hasErr bool
	}{
		{
			name:   "passing localhost",
			urlstr: "http://localhost:8080",
			outPut: &upstreamWrapper{
				HttpUrl:  "http://localhost:8080",
				path:     "",
				Headers:  make(map[string]string),
				upstream: &reverseproxy.Upstream{Dial: "localhost:8080"},
				Priority: 0,
				HCRPCMethod: "eth_blockNumber",
				HCThreshold: 2,
				HCInterval: 5,
			},
			hasErr: false,
		},
		{
			name:   "passing fullurl with key",
			urlstr: "https://eth.rpc.test.cloud:443/key",
			outPut: &upstreamWrapper{
				HttpUrl:  "https://eth.rpc.test.cloud:443/key",
				path:     "/key",
				Headers:  make(map[string]string),
				upstream: &reverseproxy.Upstream{Dial: "eth.rpc.test.cloud:443"},
				Priority: 0,
				HCRPCMethod: "eth_blockNumber",
				HCThreshold: 2,
				HCInterval: 5,
			},
			hasErr: false,
		},
	}

	for _, tt := range tests {
		t.Run(tt.name, func(t *testing.T) {
			upstreamWrapper, err := urlToUpstreamWrapper(tt.urlstr)
			if err != nil && !tt.hasErr {
				t.Errorf("urlToUpstreamWrapper() = %v, want %v", err, tt.hasErr)
			}
			if !reflect.DeepEqual(upstreamWrapper, tt.outPut) {
				t.Errorf("urlToUpstreamWrapper() = %v, want %v", upstreamWrapper, tt.outPut)
			}
		})
	}
}

func TestDinMiddlewareProvision(t *testing.T) {
	dinMiddleware := new(DinMiddleware)

	tests := []struct {
		name     string
		services map[string][]*upstreamWrapper
		hasErr   bool
	}{
		{
			name: "Provision() populated 1 service, 2 upstreams successful",
			services: map[string][]*upstreamWrapper{
				"/eth": {
					&upstreamWrapper{
						HttpUrl: "http://localhost:8000/eth",
						HCRPCMethod: "eth_blockNumber",
						HCThreshold: 2,
						HCInterval: 5,
					},
					&upstreamWrapper{
						HttpUrl: "http://localhost:8001/eth",
						HCRPCMethod: "eth_blockNumber",
						HCThreshold: 2,
						HCInterval: 5,
					},
				},
			},
			hasErr: false,
		},
		{
			name: "Provision() populated 2 service, 1 upstreams successful",
			services: map[string][]*upstreamWrapper{
				"/eth": {
					&upstreamWrapper{
						HttpUrl: "http://localhost:8000/eth",
						HCRPCMethod: "eth_blockNumber",
						HCThreshold: 2,
						HCInterval: 5,
					},
				},
				"/polygon": {
					&upstreamWrapper{
						HttpUrl: "http://localhost:8001/polygon",
						HCRPCMethod: "eth_blockNumber",
						HCThreshold: 2,
						HCInterval: 5,
					},
				},
			},
			hasErr: false,
		},
	}

	for _, tt := range tests {
		t.Run(tt.name, func(t *testing.T) {
			dinMiddleware.Services = tt.services
			err := dinMiddleware.Provision(caddy.Context{})
			if err != nil && !tt.hasErr {
				t.Errorf("Provision() = %v, want %v", err, tt.hasErr)
			}

			for _, upstreamWrappers := range dinMiddleware.Services {
				for _, upstreamWrapper := range upstreamWrappers {
					if upstreamWrapper.upstream.Dial == "" || upstreamWrapper.path == "" {
						t.Errorf("Provision() = %v, want %v", err, tt.hasErr)
					}

				}
			}
		})
	}
}
>>>>>>> 668694db
<|MERGE_RESOLUTION|>--- conflicted
+++ resolved
@@ -1,6 +1,18 @@
 package modules
 
-<<<<<<< HEAD
+// import (
+// 	"context"
+// 	"net/http"
+// 	"net/http/httptest"
+// 	reflect "reflect"
+// 	"testing"
+
+// 	"github.com/caddyserver/caddy/v2"
+// 	"github.com/caddyserver/caddy/v2/modules/caddyhttp"
+
+// 	"github.com/caddyserver/caddy/v2/modules/caddyhttp/reverseproxy"
+// )
+
 // func TestMiddlewareCaddyModule(t *testing.T) {
 // 	dinMiddleware := new(DinMiddleware)
 
@@ -43,7 +55,11 @@
 // 			request: httptest.NewRequest("GET", "http://localhost:8000/eth", nil),
 // 			services: map[string][]*provider{
 // 				"eth": {
-// 					&provider{},
+// 					&provider{
+// 						HCRPCMethod: "eth_blockNumber",
+// 						HCThreshold: 2,
+// 						HCInterval:  5,
+// 					},
 // 				},
 // 			},
 // 			hasErr: false,
@@ -53,7 +69,11 @@
 // 			request: httptest.NewRequest("GET", "http://localhost:8000/xxx", nil),
 // 			services: map[string][]*provider{
 // 				"eth": {
-// 					&provider{},
+// 					&provider{
+// 						HCRPCMethod: "eth_blockNumber",
+// 						HCThreshold: 2,
+// 						HCInterval:  5,
+// 					},
 // 				},
 // 			},
 // 			hasErr: true,
@@ -80,7 +100,7 @@
 // 	}
 // }
 
-// func TestUrlToProvider(t *testing.T) {
+// func TestUrlToProviderObject(t *testing.T) {
 // 	tests := []struct {
 // 		name   string
 // 		urlstr string
@@ -91,11 +111,14 @@
 // 			name:   "passing localhost",
 // 			urlstr: "http://localhost:8080",
 // 			outPut: &provider{
-// 				HttpUrl:  "http://localhost:8080",
-// 				path:     "",
-// 				Headers:  make(map[string]string),
-// 				upstream: &reverseproxy.Upstream{Dial: "localhost:8080"},
-// 				Priority: 0,
+// 				HttpUrl:     "http://localhost:8080",
+// 				path:        "",
+// 				Headers:     make(map[string]string),
+// 				upstream:    &reverseproxy.Upstream{Dial: "localhost:8080"},
+// 				Priority:    0,
+// 				HCRPCMethod: "eth_blockNumber",
+// 				HCThreshold: 2,
+// 				HCInterval:  5,
 // 			},
 // 			hasErr: false,
 // 		},
@@ -103,11 +126,14 @@
 // 			name:   "passing fullurl with key",
 // 			urlstr: "https://eth.rpc.test.cloud:443/key",
 // 			outPut: &provider{
-// 				HttpUrl:  "https://eth.rpc.test.cloud:443/key",
-// 				path:     "/key",
-// 				Headers:  make(map[string]string),
-// 				upstream: &reverseproxy.Upstream{Dial: "eth.rpc.test.cloud:443"},
-// 				Priority: 0,
+// 				HttpUrl:     "https://eth.rpc.test.cloud:443/key",
+// 				path:        "/key",
+// 				Headers:     make(map[string]string),
+// 				upstream:    &reverseproxy.Upstream{Dial: "eth.rpc.test.cloud:443"},
+// 				Priority:    0,
+// 				HCRPCMethod: "eth_blockNumber",
+// 				HCThreshold: 2,
+// 				HCInterval:  5,
 // 			},
 // 			hasErr: false,
 // 		},
@@ -115,12 +141,12 @@
 
 // 	for _, tt := range tests {
 // 		t.Run(tt.name, func(t *testing.T) {
-// 			provider, err := urlToProvider(tt.urlstr)
+// 			provider, err := urlToProviderObject(tt.urlstr)
 // 			if err != nil && !tt.hasErr {
-// 				t.Errorf("urlToProvider() = %v, want %v", err, tt.hasErr)
+// 				t.Errorf("urlToProviderObject() = %v, want %v", err, tt.hasErr)
 // 			}
 // 			if !reflect.DeepEqual(provider, tt.outPut) {
-// 				t.Errorf("urlToProvider() = %v, want %v", provider, tt.outPut)
+// 				t.Errorf("urlToProviderObject() = %v, want %v", provider, tt.outPut)
 // 			}
 // 		})
 // 	}
@@ -139,10 +165,16 @@
 // 			services: map[string][]*provider{
 // 				"/eth": {
 // 					&provider{
-// 						HttpUrl: "http://localhost:8000/eth",
-// 					},
-// 					&provider{
-// 						HttpUrl: "http://localhost:8001/eth",
+// 						HttpUrl:     "http://localhost:8000/eth",
+// 						HCRPCMethod: "eth_blockNumber",
+// 						HCThreshold: 2,
+// 						HCInterval:  5,
+// 					},
+// 					&provider{
+// 						HttpUrl:     "http://localhost:8001/eth",
+// 						HCRPCMethod: "eth_blockNumber",
+// 						HCThreshold: 2,
+// 						HCInterval:  5,
 // 					},
 // 				},
 // 			},
@@ -153,12 +185,18 @@
 // 			services: map[string][]*provider{
 // 				"/eth": {
 // 					&provider{
-// 						HttpUrl: "http://localhost:8000/eth",
+// 						HttpUrl:     "http://localhost:8000/eth",
+// 						HCRPCMethod: "eth_blockNumber",
+// 						HCThreshold: 2,
+// 						HCInterval:  5,
 // 					},
 // 				},
 // 				"/polygon": {
 // 					&provider{
-// 						HttpUrl: "http://localhost:8001/polygon",
+// 						HttpUrl:     "http://localhost:8001/polygon",
+// 						HCRPCMethod: "eth_blockNumber",
+// 						HCThreshold: 2,
+// 						HCInterval:  5,
 // 					},
 // 				},
 // 			},
@@ -184,229 +222,4 @@
 // 			}
 // 		})
 // 	}
-// }
-=======
-import (
-	"context"
-	"net/http"
-	"net/http/httptest"
-	reflect "reflect"
-	"testing"
-
-	"github.com/caddyserver/caddy/v2"
-	"github.com/caddyserver/caddy/v2/modules/caddyhttp"
-
-	"github.com/caddyserver/caddy/v2/modules/caddyhttp/reverseproxy"
-)
-
-func TestMiddlewareCaddyModule(t *testing.T) {
-	dinMiddleware := new(DinMiddleware)
-
-	tests := []struct {
-		name   string
-		output caddy.ModuleInfo
-	}{
-		{
-			name: "TestMiddlewareCaddyModuleInit",
-			output: caddy.ModuleInfo{
-				ID:  "http.handlers.din",
-				New: func() caddy.Module { return new(DinMiddleware) },
-			},
-		},
-	}
-	for _, tt := range tests {
-		t.Run(tt.name, func(t *testing.T) {
-			modInfo := dinMiddleware.CaddyModule()
-			if modInfo.ID != tt.output.ID {
-				t.Errorf("CaddyModule() = %v, want %v", modInfo.ID, tt.output.ID)
-			}
-			if reflect.TypeOf(modInfo.New()) != reflect.TypeOf(tt.output.New()) {
-				t.Errorf("CaddyModule() = %v, want %v", modInfo.New(), tt.output.New())
-			}
-		})
-	}
-}
-
-func TestMiddlewareServeHTTP(t *testing.T) {
-	dinMiddleware := new(DinMiddleware)
-
-	test := []struct {
-		name     string
-		request  *http.Request
-		services map[string][]*upstreamWrapper
-		hasErr   bool
-	}{
-		{
-			name:    "successful request",
-			request: httptest.NewRequest("GET", "http://localhost:8000/eth", nil),
-			services: map[string][]*upstreamWrapper{
-				"eth": {
-					&upstreamWrapper{
-						HCRPCMethod: "eth_blockNumber",
-						HCThreshold: 2,
-						HCInterval: 5,
-					},
-				},
-			},
-			hasErr: false,
-		},
-		{
-			name:    "unsuccessful request, path not found",
-			request: httptest.NewRequest("GET", "http://localhost:8000/xxx", nil),
-			services: map[string][]*upstreamWrapper{
-				"eth": {
-					&upstreamWrapper{
-						HCRPCMethod: "eth_blockNumber",
-						HCThreshold: 2,
-						HCInterval: 5,
-					},
-				},
-			},
-			hasErr: true,
-		},
-		{
-			name:     "unsuccessful request, service map is empty",
-			request:  httptest.NewRequest("GET", "http://localhost:8000/eth", nil),
-			services: map[string][]*upstreamWrapper{},
-			hasErr:   true,
-		},
-	}
-
-	for _, tt := range test {
-		t.Run(tt.name, func(t *testing.T) {
-			dinMiddleware.Services = tt.services
-			tt.request = tt.request.WithContext(context.WithValue(tt.request.Context(), caddy.ReplacerCtxKey, caddy.NewReplacer()))
-			rw := httptest.NewRecorder()
-
-			err := dinMiddleware.ServeHTTP(rw, tt.request, caddyhttp.HandlerFunc(func(w http.ResponseWriter, r *http.Request) error { return nil }))
-			if err != nil && !tt.hasErr {
-				t.Errorf("ServeHTTP() = %v, want %v", err, tt.hasErr)
-			}
-		})
-	}
-}
-
-func TestUrlToUpstreamWrapper(t *testing.T) {
-	tests := []struct {
-		name   string
-		urlstr string
-		outPut *upstreamWrapper
-		hasErr bool
-	}{
-		{
-			name:   "passing localhost",
-			urlstr: "http://localhost:8080",
-			outPut: &upstreamWrapper{
-				HttpUrl:  "http://localhost:8080",
-				path:     "",
-				Headers:  make(map[string]string),
-				upstream: &reverseproxy.Upstream{Dial: "localhost:8080"},
-				Priority: 0,
-				HCRPCMethod: "eth_blockNumber",
-				HCThreshold: 2,
-				HCInterval: 5,
-			},
-			hasErr: false,
-		},
-		{
-			name:   "passing fullurl with key",
-			urlstr: "https://eth.rpc.test.cloud:443/key",
-			outPut: &upstreamWrapper{
-				HttpUrl:  "https://eth.rpc.test.cloud:443/key",
-				path:     "/key",
-				Headers:  make(map[string]string),
-				upstream: &reverseproxy.Upstream{Dial: "eth.rpc.test.cloud:443"},
-				Priority: 0,
-				HCRPCMethod: "eth_blockNumber",
-				HCThreshold: 2,
-				HCInterval: 5,
-			},
-			hasErr: false,
-		},
-	}
-
-	for _, tt := range tests {
-		t.Run(tt.name, func(t *testing.T) {
-			upstreamWrapper, err := urlToUpstreamWrapper(tt.urlstr)
-			if err != nil && !tt.hasErr {
-				t.Errorf("urlToUpstreamWrapper() = %v, want %v", err, tt.hasErr)
-			}
-			if !reflect.DeepEqual(upstreamWrapper, tt.outPut) {
-				t.Errorf("urlToUpstreamWrapper() = %v, want %v", upstreamWrapper, tt.outPut)
-			}
-		})
-	}
-}
-
-func TestDinMiddlewareProvision(t *testing.T) {
-	dinMiddleware := new(DinMiddleware)
-
-	tests := []struct {
-		name     string
-		services map[string][]*upstreamWrapper
-		hasErr   bool
-	}{
-		{
-			name: "Provision() populated 1 service, 2 upstreams successful",
-			services: map[string][]*upstreamWrapper{
-				"/eth": {
-					&upstreamWrapper{
-						HttpUrl: "http://localhost:8000/eth",
-						HCRPCMethod: "eth_blockNumber",
-						HCThreshold: 2,
-						HCInterval: 5,
-					},
-					&upstreamWrapper{
-						HttpUrl: "http://localhost:8001/eth",
-						HCRPCMethod: "eth_blockNumber",
-						HCThreshold: 2,
-						HCInterval: 5,
-					},
-				},
-			},
-			hasErr: false,
-		},
-		{
-			name: "Provision() populated 2 service, 1 upstreams successful",
-			services: map[string][]*upstreamWrapper{
-				"/eth": {
-					&upstreamWrapper{
-						HttpUrl: "http://localhost:8000/eth",
-						HCRPCMethod: "eth_blockNumber",
-						HCThreshold: 2,
-						HCInterval: 5,
-					},
-				},
-				"/polygon": {
-					&upstreamWrapper{
-						HttpUrl: "http://localhost:8001/polygon",
-						HCRPCMethod: "eth_blockNumber",
-						HCThreshold: 2,
-						HCInterval: 5,
-					},
-				},
-			},
-			hasErr: false,
-		},
-	}
-
-	for _, tt := range tests {
-		t.Run(tt.name, func(t *testing.T) {
-			dinMiddleware.Services = tt.services
-			err := dinMiddleware.Provision(caddy.Context{})
-			if err != nil && !tt.hasErr {
-				t.Errorf("Provision() = %v, want %v", err, tt.hasErr)
-			}
-
-			for _, upstreamWrappers := range dinMiddleware.Services {
-				for _, upstreamWrapper := range upstreamWrappers {
-					if upstreamWrapper.upstream.Dial == "" || upstreamWrapper.path == "" {
-						t.Errorf("Provision() = %v, want %v", err, tt.hasErr)
-					}
-
-				}
-			}
-		})
-	}
-}
->>>>>>> 668694db
+// }