package modules

import (
	"context"
	"net/http"
	"net/http/httptest"
	reflect "reflect"
	"testing"
	"time"

	"github.com/caddyserver/caddy/v2"
	"github.com/caddyserver/caddy/v2/modules/caddyhttp"
)

func TestMiddlewareCaddyModule(t *testing.T) {
	dinMiddleware := new(DinMiddleware)

	tests := []struct {
		name   string
		output caddy.ModuleInfo
	}{
		{
			name: "TestMiddlewareCaddyModuleInit",
			output: caddy.ModuleInfo{
				ID:  "http.handlers.din",
				New: func() caddy.Module { return new(DinMiddleware) },
			},
		},
	}

	for _, tt := range tests {
		t.Run(tt.name, func(t *testing.T) {
			modInfo := dinMiddleware.CaddyModule()
			if modInfo.ID != tt.output.ID {
				t.Errorf("CaddyModule() = %v, want %v", modInfo.ID, tt.output.ID)
			}
			if reflect.TypeOf(modInfo.New()) != reflect.TypeOf(tt.output.New()) {
				t.Errorf("CaddyModule() = %v, want %v", modInfo.New(), tt.output.New())
			}
		})
	}
}

func TestMiddlewareServeHTTP(t *testing.T) {
	dinMiddleware := new(DinMiddleware)

	now := time.Now()

	test := []struct {
		name     string
		request  *http.Request
		provider string
		services map[string]*service
		hasErr   bool
	}{
		{
			name:     "successful request",
			request:  httptest.NewRequest("GET", "http://localhost:8000/eth", nil),
			provider: "localhost:8000",
			services: map[string]*service{
				"eth": {
<<<<<<< HEAD
					Name:    "eth",
					Runtime: "ethereum",
=======
					Name: "eth",
>>>>>>> bb850206
					Providers: map[string]*provider{
						"localhost:8000": {
							healthStatus: Healthy,
						},
					},
					CheckedProviders: map[string][]healthCheckEntry{
						"localhost:8000": {
							{
								blockNumber: 1,
								timestamp:   &now,
							},
						},
					},
				},
			},
			hasErr: false,
		},
		{
			name:    "unsuccessful request, path not found",
			request: httptest.NewRequest("GET", "http://localhost:8000/xxx", nil),
			services: map[string]*service{
				"eth": {},
			},
			hasErr: true,
		},
		{
			name:     "unsuccessful request, service map is empty",
			request:  httptest.NewRequest("GET", "http://localhost:8000/eth", nil),
			services: map[string]*service{},
			hasErr:   true,
		},
	}

	for _, tt := range test {
		t.Run(tt.name, func(t *testing.T) {
			dinMiddleware.Services = tt.services
			tt.request = tt.request.WithContext(context.WithValue(tt.request.Context(), caddy.ReplacerCtxKey, caddy.NewReplacer()))
			rw := httptest.NewRecorder()

			repl := tt.request.Context().Value(caddy.ReplacerCtxKey).(*caddy.Replacer)
			repl.Set(RequestProviderKey, tt.provider)

			err := dinMiddleware.ServeHTTP(rw, tt.request, caddyhttp.HandlerFunc(func(w http.ResponseWriter, r *http.Request) error { return nil }))
			if err != nil && !tt.hasErr {
				t.Errorf("ServeHTTP() = %v, want %v", err, tt.hasErr)
			}
		})
	}
}

func TestDinMiddlewareProvision(t *testing.T) {
	dinMiddleware := new(DinMiddleware)

	tests := []struct {
		name     string
		services map[string]*service
		hasErr   bool
	}{
		{
			name: "Provision() populated 1 service, 2 upstreams successful for ethereum runtime",
			services: map[string]*service{
				"eth": {
					Name:        "eth",
					HCThreshold: 2,
					HCInterval:  5,
					Providers: map[string]*provider{
						"localhost:8000": {
							HttpUrl: "http://localhost:8000/eth",
						},
						"localhost:8001": {
							HttpUrl: "http://localhost:8001/eth",
						},
					},
					CheckedProviders: map[string][]healthCheckEntry{},
				},
			},
			hasErr: false,
		},
		{
			name: "Provision() populated 2 service, 1 upstreams successful",
			services: map[string]*service{
				"eth": {
					Name:        "eth",
					HCThreshold: 2,
					HCInterval:  5,
					Providers: map[string]*provider{
						"localhost:8000": {
							HttpUrl: "http://localhost:8000/eth",
						},
					},
					CheckedProviders: map[string][]healthCheckEntry{},
				},
				"starknet-mainnet": {
					Name:        "eth",
					HCMethod:    "starknet_blockNumber",
					HCThreshold: 2,
					HCInterval:  5,
					Providers: map[string]*provider{
						"localhost:8000": {
							HttpUrl: "http://localhost:8000/starknet-mainnet",
						},
					},
					CheckedProviders: map[string][]healthCheckEntry{},
				},
			},
			hasErr: false,
		},
	}

	for _, tt := range tests {
		t.Run(tt.name, func(t *testing.T) {
			dinMiddleware.Services = tt.services
			err := dinMiddleware.Provision(caddy.Context{})
			if err != nil && !tt.hasErr {
				t.Errorf("Provision() = %v, want %v", err, tt.hasErr)
			}

			for _, services := range dinMiddleware.Services {
				for _, provider := range services.Providers {
					if provider.upstream.Dial == "" || provider.path == "" {
						t.Errorf("Provision() = %v, want %v", err, tt.hasErr)
					}
				}
			}
		})
	}
}<|MERGE_RESOLUTION|>--- conflicted
+++ resolved
@@ -59,12 +59,7 @@
 			provider: "localhost:8000",
 			services: map[string]*service{
 				"eth": {
-<<<<<<< HEAD
-					Name:    "eth",
-					Runtime: "ethereum",
-=======
 					Name: "eth",
->>>>>>> bb850206
 					Providers: map[string]*provider{
 						"localhost:8000": {
 							healthStatus: Healthy,
