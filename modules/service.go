--- conflicted
+++ resolved
@@ -28,21 +28,13 @@
 	mu sync.RWMutex
 
 	// Healthcheck configuration
-<<<<<<< HEAD
 	CheckedProviders        map[string][]healthCheckEntry `json:"checked_providers"`
 	HCMethod                string                        `json:"healthcheck_method"`
-	HCInterval              int                           `json:"healthceck_interval_seconds"`
+	HCInterval              int                           `json:"healthcheck_interval_seconds"`
 	HCThreshold             int                           `json:"healthcheck_threshold"`
 	BlockLagLimit           int64                         `json:"healthcheck_blocklag_limit"`
 	MaxRequestPayloadSizeKB int64                         `json:"max_request_payload_size_kb"`
-=======
-	CheckedProviders    map[string][]healthCheckEntry `json:"checked_providers"`
-	HCMethod            string                        `json:"healthcheck_method"`
-	HCInterval          int                           `json:"healthcheck_interval_seconds"`
-	HCThreshold         int                           `json:"healthcheck_threshold"`
-	BlockLagLimit       int64                         `json:"healthcheck_blocklag_limit"`
-	RequestAttemptCount int                           `json:"request_attempt_count"`
->>>>>>> 123a59a1
+	RequestAttemptCount     int                           `json:"request_attempt_count"`
 }
 
 // NewService creates a new service with the given name
@@ -52,23 +44,15 @@
 	return &service{
 		Name: name,
 		// Default health check values, to be overridden if specified in the Caddyfile
-<<<<<<< HEAD
 		HCMethod:                DefaultHCMethod,
 		HCThreshold:             DefaultHCThreshold,
 		HCInterval:              DefaultHCInterval,
 		BlockLagLimit:           DefaultBlockLagLimit,
 		MaxRequestPayloadSizeKB: DefaultMaxRequestPayloadSizeKB,
-		CheckedProviders:        make(map[string][]healthCheckEntry),
-		Providers:               make(map[string]*provider),
-=======
-		HCMethod:            DefaultHCMethod,
-		HCThreshold:         DefaultHCThreshold,
-		HCInterval:          DefaultHCInterval,
-		BlockLagLimit:       DefaultBlockLagLimit,
-		RequestAttemptCount: DefaultRequestAttemptCount,
-		CheckedProviders:    make(map[string][]healthCheckEntry),
-		Providers:           make(map[string]*provider),
->>>>>>> 123a59a1
+		RequestAttemptCount:     DefaultRequestAttemptCount,
+
+		CheckedProviders: make(map[string][]healthCheckEntry),
+		Providers:        make(map[string]*provider),
 	}
 }
 
