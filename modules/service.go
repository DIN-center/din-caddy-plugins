package modules

import (
	"encoding/json"
	"fmt"
	"net/http"
	"strconv"
	"sync"
	"time"

	"github.com/openrelayxyz/din-caddy-plugins/lib/auth"
	din_http "github.com/openrelayxyz/din-caddy-plugins/lib/http"
	"github.com/pkg/errors"
	"go.uber.org/zap"
)

type service struct {
	Name              string               `json:"name"`
	Providers         map[string]*provider `json:"providers"`
	Methods           []*string            `json:"methods"`
	quit              chan struct{}
	LatestBlockNumber int64 `json:"latest_block_number"`
	HTTPClient        din_http.IHTTPClient
	logger            *zap.Logger

	mu sync.RWMutex

	// Healthcheck configuration
	CheckedProviders map[string][]healthCheckEntry `json:"checked_providers"`
	HCMethod         string                        `json:"healthcheck_method"`
	HCInterval       int                           `json:"healthceck_interval_seconds"`
	HCThreshold      int                           `json:"healthcheck_threshold"`
	BlockLagLimit    int64                         `json:"healthcheck_blocklag_limit"`
}

func NewService(name string) *service {
	return &service{
		Name: name,
		// Default health check values, to be overridden if specified in the Caddyfile
		HCMethod:         DefaultHCMethod,
		HCThreshold:      DefaultHCThreshold,
		HCInterval:       DefaultHCInterval,
		BlockLagLimit:    DefaultBlockLagLimit,
		CheckedProviders: make(map[string][]healthCheckEntry),
		Providers:        make(map[string]*provider),
	}
}

func (s *service) startHealthcheck() {
	s.healthCheck()
	ticker := time.NewTicker(time.Second * time.Duration(s.HCInterval))
	go func() {
		// Keep an index for RPC request IDs
		for i := 0; ; i++ {
			select {
			// Cleanup if the quit channel gets closed. Right now nothing closes this channel, but
			// once we integrate the authentication work there's code that should.
			case <-s.quit:
				ticker.Stop()
				return
			case <-ticker.C:
				// Set up the healthcheck request with authentication for this provider.
				s.healthCheck()
			}
		}
	}()
}

type healthCheckEntry struct {
	blockNumber int64
	timestamp   *time.Time
}

func (s *service) healthCheck() {
	// wait group to wait for all the providers to finish their health checks
	var wg sync.WaitGroup
	var blockTime time.Time

	for name, currentProvider := range s.Providers {
		// check all of the providers simultaneously using async job management for more accurate blocknumber results.
		wg.Add(1) // Increment the WaitGroup counter
		go func(provider *provider) {
			defer wg.Done() // Decrement the counter when the goroutine completes
			// get the latest block number from the current provider
			providerBlockNumber, statusCode, err := s.getLatestBlockNumber(provider.HttpUrl, provider.Headers, provider.AuthClient())
			if err != nil {
				// if there is an error getting the latest block number, mark the provider as a failure
				s.logger.Debug("Error getting latest block number for provider", zap.String("provider", name), zap.Error(err))
				provider.markPingFailure(s.HCThreshold)
				return
			}
			blockTime = time.Now()

			// Ping Health Check
			if statusCode > 399 {
				if statusCode == 429 {
					// if the status code is 429, mark the provider as a warning
					s.logger.Warn("Provider is rate limited", zap.String("provider", name))
					provider.markPingWarning()
				} else {
					// if the status code is greater than 399, mark the provider as a failure
					s.logger.Warn("Provider returned an error status code", zap.String("provider", name), zap.Int("status_code", statusCode))
					provider.markPingFailure(s.HCThreshold)
				}
				return
			} else {
				provider.markPingSuccess(s.HCThreshold)
			}

			// Consistency health check
			if s.LatestBlockNumber == 0 || s.LatestBlockNumber < providerBlockNumber {
				// if the current provider's latest block number is greater than the service's latest block number, update the service's latest block number,
				// set the current provider as healthy and loop through all of the previously checked providers and set them as unhealthy
				s.LatestBlockNumber = providerBlockNumber
				provider.markHealthy()
				s.evaluateCheckedProviders()
			} else if s.LatestBlockNumber == providerBlockNumber {
				// if the current provider's latest block number is equal to the service's latest block number, set the current provider to healthy
				provider.markHealthy()
			} else if providerBlockNumber+s.BlockLagLimit < s.LatestBlockNumber {
				// if the current provider's latest block number is below the service's latest block number by more than the acceptable threshold, set the current provider to warning
				s.logger.Debug("Provider is lagging behind", zap.String("provider", name), zap.Int64("provider_block_number", providerBlockNumber), zap.Int64("service_block_number", s.LatestBlockNumber))
				provider.markWarning()
			}

			// TODO: create a check based on time window of a provider's latest block number

			// add the current provider to the checked providers map
			s.addHealthCheckToCheckedProviderList(provider.upstream.Dial, healthCheckEntry{blockNumber: providerBlockNumber, timestamp: &blockTime})
		}(currentProvider) // Pass the loop variable to the goroutine
	}
	// Wait for all goroutines to complete
	wg.Wait()
}

func (s *service) getCheckedProviderHCList(providerName string) ([]healthCheckEntry, bool) {
	s.mu.RLock()
	defer s.mu.RUnlock()
	values, ok := s.CheckedProviders[providerName]
	return values, ok
}

func (s *service) setCheckedProviderHCList(providerName string, newHealthCheckList []healthCheckEntry) {
	s.mu.Lock()
	defer s.mu.Unlock()
	s.CheckedProviders[providerName] = newHealthCheckList
}

// evaluateCheckedProviders loops through all of the checked providers and sets them as unhealthy if they are not the current provider
func (s *service) evaluateCheckedProviders() {
	// read lock the checked providers map
	s.mu.RLock()
	defer s.mu.RUnlock()
	// loop through all of the checked providers and set them as unhealthy if they are not the current provider
	checkedProviders := s.CheckedProviders
	for providerName, healthCheckList := range checkedProviders {
		if healthCheckList[0].blockNumber+s.BlockLagLimit < s.LatestBlockNumber {
			s.Providers[providerName].markWarning()
		}
	}
}

// addHealthCheckToCheckedProviderList adds a new healthCheckEntry to the beginning of the CheckedProviders healthCheck list for the given provider
// the list will not exceed 10 entries
func (s *service) addHealthCheckToCheckedProviderList(providerName string, healthCheckInput healthCheckEntry) {
	// if the provider is not in the checked providers map, add it with its initial block number and timestamp
	currentHealthCheckList, ok := s.getCheckedProviderHCList(providerName)
	if !ok {
		s.setCheckedProviderHCList(providerName, []healthCheckEntry{healthCheckInput})
		return
	}

	// to add a new healthCheckEntry to index 0 of the provider's slice, we need to make a new slice and copy the old slice to the new slice
	newHealthCheckList := []healthCheckEntry{healthCheckInput}

	// if the old slice is full at 10 entries, we need to remove the last entry and append the rest of the entries to the new slice
	if len(currentHealthCheckList) == 10 {
		currentHealthCheckList = append(newHealthCheckList, currentHealthCheckList[:9]...)
		s.setCheckedProviderHCList(providerName, currentHealthCheckList)
	} else {
		// if the old slice is not full, we can copy the old slice to the new slice and add the new entry to index 0
		currentHealthCheckList = append(newHealthCheckList, currentHealthCheckList...)
		s.setCheckedProviderHCList(providerName, currentHealthCheckList)
	}
}

<<<<<<< HEAD
func (s *service) evaluateCheckedProviders() {
	for providerName, healthCheckList := range s.CheckedProviders {
		if healthCheckList[0].blockNumber+s.BlockLagLimit < s.LatestBlockNumber {
			s.logger.Debug("Provider is lagging behind", zap.String("provider", providerName), zap.Int64("provider_block_number", healthCheckList[0].blockNumber), zap.Int64("service_block_number", s.LatestBlockNumber))
			s.Providers[providerName].markWarning()
		}
	}
}

func (s *service) getLatestBlockNumber(httpUrl string, headers map[string]string, ac auth.IAuthClient) (int64, int, error) {
=======
func (s *service) getLatestBlockNumber(httpUrl string, headers map[string]string) (int64, int, error) {
>>>>>>> 33da23d6
	payload := []byte(fmt.Sprintf(`{"jsonrpc":"2.0","method": "%s","params":[],"id":1}`, s.HCMethod))

	// Send the POST request
	resBytes, statusCode, err := s.HTTPClient.Post(httpUrl, headers, []byte(payload), ac)
	if err != nil {
		return 0, 0, errors.Wrap(err, "Error sending POST request")
	}

	if *statusCode == http.StatusServiceUnavailable || *statusCode == StatusOriginUnreachable {
		return 0, *statusCode, errors.New("Service Unavailable")
	}

	// response struct
	var respObject map[string]interface{}

	// Unmarshal the response
	err = json.Unmarshal(resBytes, &respObject)
	if err != nil {
		return 0, 0, errors.Wrap(err, "Error unmarshalling response")
	}

	if _, ok := respObject["result"]; !ok {
		return 0, 0, errors.New("Error getting block number from response")
	}

	var blockNumber int64

	switch result := respObject["result"].(type) {
	case string:
		if result == "" || result[:2] != "0x" {
			return 0, 0, errors.New("Invalid block number")
		}

		// Convert the hexadecimal string to an int64
		blockNumber, err = strconv.ParseInt(result[2:], 16, 64)
		if err != nil {
			return 0, 0, errors.Wrap(err, "Error converting block number")
		}
	case float64:
		blockNumber = int64(result)
	default:
		return 0, 0, errors.New("unsupported block number type")
	}
	return blockNumber, *statusCode, nil
}

func (s *service) close() {
	close(s.quit)
}<|MERGE_RESOLUTION|>--- conflicted
+++ resolved
@@ -184,20 +184,7 @@
 	}
 }
 
-<<<<<<< HEAD
-func (s *service) evaluateCheckedProviders() {
-	for providerName, healthCheckList := range s.CheckedProviders {
-		if healthCheckList[0].blockNumber+s.BlockLagLimit < s.LatestBlockNumber {
-			s.logger.Debug("Provider is lagging behind", zap.String("provider", providerName), zap.Int64("provider_block_number", healthCheckList[0].blockNumber), zap.Int64("service_block_number", s.LatestBlockNumber))
-			s.Providers[providerName].markWarning()
-		}
-	}
-}
-
 func (s *service) getLatestBlockNumber(httpUrl string, headers map[string]string, ac auth.IAuthClient) (int64, int, error) {
-=======
-func (s *service) getLatestBlockNumber(httpUrl string, headers map[string]string) (int64, int, error) {
->>>>>>> 33da23d6
 	payload := []byte(fmt.Sprintf(`{"jsonrpc":"2.0","method": "%s","params":[],"id":1}`, s.HCMethod))
 
 	// Send the POST request
