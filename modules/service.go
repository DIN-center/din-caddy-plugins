package modules

import (
	"encoding/json"
	"fmt"
	"net/http"
	"strconv"
	"sync"
	"time"

	din_http "github.com/openrelayxyz/din-caddy-plugins/lib/http"
	prom "github.com/openrelayxyz/din-caddy-plugins/lib/prometheus"
	"github.com/pkg/errors"
)

type service struct {
	Name              string               `json:"name"`
	Providers         map[string]*provider `json:"providers"`
	Methods           []*string            `json:"methods"`
	quit              chan struct{}
	LatestBlockNumber int64 `json:"latest_block_number"`
	HTTPClient        din_http.IHTTPClient
	PrometheusClient  prom.IPrometheusClient

	mu sync.RWMutex

	// Healthcheck configuration
	CheckedProviders map[string][]healthCheckEntry `json:"checked_providers"`
	HCMethod         string                        `json:"healthcheck_method"`
	HCInterval       int                           `json:"healthceck_interval_seconds"`
	HCThreshold      int                           `json:"healthcheck_threshold"`
	BlockLagLimit    int64                         `json:"healthcheck_blocklag_limit"`
}

func (s *service) startHealthcheck() {
	s.healthCheck()
	ticker := time.NewTicker(time.Second * time.Duration(s.HCInterval))
	go func() {
		// Keep an index for RPC request IDs
		for i := 0; ; i++ {
			select {
			// Cleanup if the quit channel gets closed. Right now nothing closes this channel, but
			// once we integrate the authentication work there's code that should.
			case <-s.quit:
				ticker.Stop()
				return
			case <-ticker.C:
				// Set up the healthcheck request with authentication for this provider.
				s.healthCheck()
			}
		}
	}()
}

type healthCheckEntry struct {
	blockNumber int64
	timestamp   *time.Time
}

func (s *service) healthCheck() {
	var blockTime time.Time
	// TODO: check all of the providers simultaneously using async job management for more accurate blocknumber results.
	for _, provider := range s.Providers {
		// get the latest block number from the current provider
		reqStartTime := time.Now()
		providerBlockNumber, statusCode, err := s.getLatestBlockNumber(provider.HttpUrl, provider.Headers)
		latency := time.Since(reqStartTime)
		if err != nil {
			// if there is an error getting the latest block number, mark the provider as a failure
			// fmt.Println(err, "Error getting latest block number for provider", providerName, "on service", s.Name)
			provider.markPingFailure(s.HCThreshold)
			s.sendLatestBlockMetric(provider.upstream.Dial, statusCode, latency, 0)
			continue
		}
		blockTime = time.Now()

		// Ping Health Check
		if statusCode > 399 {
			if statusCode == 429 {
				// if the status code is 429, mark the provider as a warning
				provider.markPingWarning()
			} else {
				// if the status code is greater than 399, mark the provider as a failure
				provider.markPingFailure(s.HCThreshold)
			}
			s.sendLatestBlockMetric(provider.upstream.Dial, statusCode, latency, 0)
			continue
		} else {
			provider.markPingSuccess(s.HCThreshold)
		}

		// Consistency health check
		if s.LatestBlockNumber == 0 || s.LatestBlockNumber < providerBlockNumber {
			// if the current provider's latest block number is greater than the service's latest block number, update the service's latest block number,
			// set the current provider as healthy and loop through all of the previously checked providers and set them as unhealthy
			s.LatestBlockNumber = providerBlockNumber

			provider.markHealthy()

			s.evaluateCheckedProviders()
		} else if s.LatestBlockNumber == providerBlockNumber {
			// if the current provider's latest block number is equal to the service's latest block number, set the current provider to healthy
			provider.markHealthy()
		} else if providerBlockNumber+s.BlockLagLimit < s.LatestBlockNumber {
			// if the current provider's latest block number is below the service's latest block number by more than the acceptable threshold, set the current provider to warning
			provider.markWarning()
		}

		// TODO: create a check based on time window of a provider's latest block number

		s.sendLatestBlockMetric(provider.upstream.Dial, statusCode, latency, providerBlockNumber)

		// add the current provider to the checked providers map
		s.addHealthCheckToCheckedProviderList(provider.upstream.Dial, healthCheckEntry{blockNumber: providerBlockNumber, timestamp: &blockTime})
	}
}

<<<<<<< HEAD
func (s *service) sendLatestBlockMetric(providerName string, statusCode int, latency time.Duration, blockNumber int64) {
	s.PrometheusClient.HandleLatestBlockMetric(&prom.PromLatestBlockMetricData{
		Service:     s.Name,
		Provider:    providerName,
		ResStatus:   statusCode,
		ResLatency:  latency,
		BlockNumber: strconv.FormatInt(blockNumber, 10),
	})
=======
func (s *service) getCheckedProviderHCList(providerName string) ([]healthCheckEntry, bool) {
	s.mu.RLock()
	defer s.mu.RUnlock()
	values, ok := s.CheckedProviders[providerName]
	return values, ok
}

func (s *service) setCheckedProviderHCList(providerName string, newHealthCheckList []healthCheckEntry) {
	s.mu.Lock()
	defer s.mu.Unlock()
	s.CheckedProviders[providerName] = newHealthCheckList
>>>>>>> b4cb0798
}

// addHealthCheckToCheckedProviderList adds a new healthCheckEntry to the beginning of the CheckedProviders healthCheck list for the given provider
// the list will not exceed 10 entries
func (s *service) addHealthCheckToCheckedProviderList(providerName string, healthCheckInput healthCheckEntry) {
	// if the provider is not in the checked providers map, add it with its initial block number and timestamp
	currentHealthCheckList, ok := s.getCheckedProviderHCList(providerName)
	if !ok {
		s.setCheckedProviderHCList(providerName, []healthCheckEntry{healthCheckInput})
		return
	}

	// to add a new healthCheckEntry to index 0 of the provider's slice, we need to make a new slice and copy the old slice to the new slice
	newHealthCheckList := []healthCheckEntry{healthCheckInput}

	// if the old slice is full at 10 entries, we need to remove the last entry and append the rest of the entries to the new slice
	if len(currentHealthCheckList) == 10 {
		currentHealthCheckList = append(newHealthCheckList, currentHealthCheckList[:9]...)
		s.setCheckedProviderHCList(providerName, currentHealthCheckList)
	} else {
		// if the old slice is not full, we can copy the old slice to the new slice and add the new entry to index 0
		currentHealthCheckList = append(newHealthCheckList, currentHealthCheckList...)
		s.setCheckedProviderHCList(providerName, currentHealthCheckList)
	}
}

func (s *service) evaluateCheckedProviders() {
	for providerName, healthCheckList := range s.CheckedProviders {
		if healthCheckList[0].blockNumber+s.BlockLagLimit < s.LatestBlockNumber {
			s.Providers[providerName].markWarning()
		}
	}
}

func (s *service) getLatestBlockNumber(httpUrl string, headers map[string]string) (int64, int, error) {
	payload := []byte(fmt.Sprintf(`{"jsonrpc":"2.0","method": "%s","params":[],"id":1}`, s.HCMethod))

	// Send the POST request
	resBytes, statusCode, err := s.HTTPClient.Post(httpUrl, headers, []byte(payload))
	if err != nil {
		return 0, 0, errors.Wrap(err, "Error sending POST request")
	}

	if *statusCode == http.StatusServiceUnavailable || *statusCode == StatusOriginUnreachable {
		return 0, *statusCode, errors.New("Service Unavailable")
	}

	// response struct
	var respObject map[string]interface{}

	// Unmarshal the response
	err = json.Unmarshal(resBytes, &respObject)
	if err != nil {
		return 0, 0, errors.Wrap(err, "Error unmarshalling response")
	}

	if _, ok := respObject["result"]; !ok {
		return 0, 0, errors.New("Error getting block number from response")
	}

	var blockNumber int64

	switch result := respObject["result"].(type) {
	case string:
		if result == "" || result[:2] != "0x" {
			return 0, 0, errors.New("Invalid block number")
		}

		// Convert the hexadecimal string to an int64
		blockNumber, err = strconv.ParseInt(result[2:], 16, 64)
		if err != nil {
			return 0, 0, errors.Wrap(err, "Error converting block number")
		}
	case float64:
		blockNumber = int64(result)
	default:
		return 0, 0, errors.New("unsupported block number type")
	}
	return blockNumber, *statusCode, nil
}

func (s *service) close() {
	close(s.quit)
}<|MERGE_RESOLUTION|>--- conflicted
+++ resolved
@@ -115,7 +115,6 @@
 	}
 }
 
-<<<<<<< HEAD
 func (s *service) sendLatestBlockMetric(providerName string, statusCode int, latency time.Duration, blockNumber int64) {
 	s.PrometheusClient.HandleLatestBlockMetric(&prom.PromLatestBlockMetricData{
 		Service:     s.Name,
@@ -124,7 +123,8 @@
 		ResLatency:  latency,
 		BlockNumber: strconv.FormatInt(blockNumber, 10),
 	})
-=======
+}
+
 func (s *service) getCheckedProviderHCList(providerName string) ([]healthCheckEntry, bool) {
 	s.mu.RLock()
 	defer s.mu.RUnlock()
@@ -136,7 +136,6 @@
 	s.mu.Lock()
 	defer s.mu.Unlock()
 	s.CheckedProviders[providerName] = newHealthCheckList
->>>>>>> b4cb0798
 }
 
 // addHealthCheckToCheckedProviderList adds a new healthCheckEntry to the beginning of the CheckedProviders healthCheck list for the given provider
