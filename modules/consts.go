package modules

type HealthStatus int

const (
	// Health status enums
	Healthy HealthStatus = iota
	Warning
	Unhealthy

	// Module Context Key constants
	DinUpstreamsContextKey = "din.internal.upstreams"
	RequestProviderKey     = "request_provider"
	RequestBodyKey         = "request_body"
	HealthStatusKey        = "health_status"
	BlockNumberKey         = "block_number"

	// Health check constants
<<<<<<< HEAD
	DefaultHCMethod                = "eth_blockNumber"
	DefaultHCThreshold             = 2
	DefaultHCInterval              = 5
	DefaultBlockLagLimit           = int64(5)
	DefaultMaxRequestPayloadSizeKB = int64(4096)
=======
	DefaultHCMethod            = "eth_blockNumber"
	DefaultHCThreshold         = 2
	DefaultHCInterval          = 5
	DefaultBlockLagLimit       = int64(5)
	DefaultRequestAttemptCount = 5
>>>>>>> 123a59a1

	// Additional Status Codes
	StatusOriginUnreachable = 523
)

// String method to convert MyEnum to string
func (h HealthStatus) String() string {
	switch h {
	case Healthy:
		return "Healthy"
	case Warning:
		return "Warning"
	case Unhealthy:
		return "Unhealthy"
	default:
		return "Unknown"
	}
}<|MERGE_RESOLUTION|>--- conflicted
+++ resolved
@@ -16,19 +16,12 @@
 	BlockNumberKey         = "block_number"
 
 	// Health check constants
-<<<<<<< HEAD
 	DefaultHCMethod                = "eth_blockNumber"
 	DefaultHCThreshold             = 2
 	DefaultHCInterval              = 5
 	DefaultBlockLagLimit           = int64(5)
 	DefaultMaxRequestPayloadSizeKB = int64(4096)
-=======
-	DefaultHCMethod            = "eth_blockNumber"
-	DefaultHCThreshold         = 2
-	DefaultHCInterval          = 5
-	DefaultBlockLagLimit       = int64(5)
-	DefaultRequestAttemptCount = 5
->>>>>>> 123a59a1
+	DefaultRequestAttemptCount     = 5
 
 	// Additional Status Codes
 	StatusOriginUnreachable = 523
