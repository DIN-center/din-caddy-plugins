--- conflicted
+++ resolved
@@ -71,7 +71,7 @@
 	}
 
 	if r.Body == nil {
-		return res
+		return selectedUpstream
 	}
 
 	// Read request body for passing to metric middleware
@@ -91,10 +91,6 @@
 
 // handleRequestMetric increments prometheus metric based on request data passed in
 func (d *DinSelect) handleRequestMetric(bodyBytes []byte, service string, hostName string, provider string) {
-<<<<<<< HEAD
-=======
-	// fmt.Println(hostName)
->>>>>>> 668694db
 	// First extract method data from body
 	// define struct to hold request data
 	var requestBody struct {
