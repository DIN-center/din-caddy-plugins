--- conflicted
+++ resolved
@@ -9,12 +9,9 @@
 	"github.com/caddyserver/caddy/v2"
 	"github.com/caddyserver/caddy/v2/caddyconfig/caddyfile"
 	"github.com/caddyserver/caddy/v2/modules/caddyhttp/reverseproxy"
-<<<<<<< HEAD
 	"go.uber.org/zap"
 
-	prom "github.com/openrelayxyz/din-caddy-plugins/lib/prometheus"
-=======
->>>>>>> 7577c2b6
+	// prom "github.com/openrelayxyz/din-caddy-plugins/lib/prometheus"
 )
 
 var (
@@ -78,10 +75,7 @@
 		}
 	}
 
-<<<<<<< HEAD
-=======
 	// if the request body is nil, return without setting the context for request metrics
->>>>>>> 7577c2b6
 	if r.Body == nil {
 		return selectedUpstream
 	}
@@ -91,40 +85,11 @@
 	if err != nil {
 		return nil
 	}
-<<<<<<< HEAD
-	// Increment prometheus metric based on request data
-	// Ran as a go routine to reduce latency on the client request to the provider
-	go d.handleRequestMetric(body, r.RequestURI, r.Host, selectedUpstream.Dial)
-
-	// Set request body back to original state
-	r.Body = io.NopCloser(bytes.NewBuffer(body))
-
-	return selectedUpstream
-}
-
-// handleRequestMetric increments prometheus metric based on request data passed in
-func (d *DinSelect) handleRequestMetric(bodyBytes []byte, service string, hostName string, provider string) {
-	// First extract method data from body
-	// define struct to hold request data
-	var requestBody struct {
-		Method string `json:"method,omitempty"`
-	}
-	err := json.Unmarshal(bodyBytes, &requestBody)
-	if err != nil {
-		fmt.Printf("Error decoding request body: %v", http.StatusBadRequest)
-	}
-	var method string
-	if requestBody.Method != "" {
-		method = requestBody.Method
-	}
-	service = strings.TrimPrefix(service, "/")
-=======
 	repl.Set(RequestProviderKey, selectedUpstream.Dial)
 	repl.Set(RequestBodyKey, bodyBytes)
 
 	// Set request body back to original state
 	r.Body = io.NopCloser(bytes.NewBuffer(bodyBytes))
->>>>>>> 7577c2b6
 
 	return selectedUpstream
 }
