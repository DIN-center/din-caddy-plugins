package modules

import (
	"bytes"
	"io"
	"net/http"
	"net/url"

	"github.com/caddyserver/caddy/v2"
	"github.com/caddyserver/caddy/v2/caddyconfig/caddyfile"
	"github.com/caddyserver/caddy/v2/modules/caddyhttp/reverseproxy"
	"go.uber.org/zap"
	// prom "github.com/openrelayxyz/din-caddy-plugins/lib/prometheus"
)

var (
	// Initializations of extended Caddy Module Interface Guards
	// https://caddyserver.com/docs/extending-caddy

	// Din Select Module
	_ caddy.Module      = (*DinSelect)(nil)
	_ caddy.Provisioner = (*DinSelect)(nil)
)

type DinSelect struct {
	selector reverseproxy.Selector
	logger   *zap.Logger
}

// CaddyModule returns the Caddy module information.
func (DinSelect) CaddyModule() caddy.ModuleInfo {
	return caddy.ModuleInfo{
		ID:  "http.reverse_proxy.selection_policies.din_reverse_proxy_policy",
		New: func() caddy.Module { return new(DinSelect) },
	}
}

// Provision() is called by Caddy to prepare the selector for use.
// It is called only once, when the server is starting.
func (d *DinSelect) Provision(context caddy.Context) error {
	d.logger = context.Logger(d)
	d.logger.Info("Provisioning DinSelect")

	selector := &reverseproxy.HeaderHashSelection{Field: "Din-Session-Id"}
	selector.Provision(context)
	d.selector = selector
	return nil
}

// Select() is called by Caddy reverse proxy dynamic upstream selecting process to select an upstream based on the request.
// It is called for each request.
func (d *DinSelect) Select(pool reverseproxy.UpstreamPool, r *http.Request, rw http.ResponseWriter) *reverseproxy.Upstream {
	// Get providers from context
	repl := r.Context().Value(caddy.ReplacerCtxKey).(*caddy.Replacer)
	var providers map[string]*provider
	if v, ok := repl.Get(DinUpstreamsContextKey); ok {
		providers = v.(map[string]*provider)
	}
	// Select upstream based on request
	selectedUpstream := d.selector.Select(pool, r, rw)

	for _, provider := range providers {
		// If the upstream is found in the providers, set the path and headers for the request
		if selectedUpstream == provider.upstream {
			r.URL.RawPath = provider.path
			r.URL.Path, _ = url.PathUnescape(r.URL.RawPath)
			for k, v := range provider.Headers {
				r.Header.Add(k, v)
			}
<<<<<<< HEAD
			if provider.Auth != nil {
				if err := provider.Auth.Sign(r); err != nil {
					d.logger.Error("error signing request", zap.String("err", err.Error()))
				}
=======
			if v := r.Header.Get("din-provider-info"); v != "" {
				rw.Header().Set("din-provider-info", provider.host)
>>>>>>> ef7d9f8f
			}
			break
		}
	}

<<<<<<< HEAD
	d.logger.Debug("Selected upstream", zap.String("upstream", selectedUpstream.Dial))
=======
>>>>>>> ef7d9f8f

	// if the request body is nil, return without setting the context for request metrics
	if r.Body == nil {
		return selectedUpstream
	}

	// Read request body for passing to metric middleware
	bodyBytes, err := io.ReadAll(r.Body)
	if err != nil {
		return nil
	}
	repl.Set(RequestProviderKey, selectedUpstream.Dial)
	repl.Set(RequestBodyKey, bodyBytes)

	// Set request body back to original state
	r.Body = io.NopCloser(bytes.NewBuffer(bodyBytes))

	return selectedUpstream
}

func (d *DinSelect) UnmarshalCaddyfile(dispenser *caddyfile.Dispenser) error {
	return nil
}<|MERGE_RESOLUTION|>--- conflicted
+++ resolved
@@ -67,24 +67,19 @@
 			for k, v := range provider.Headers {
 				r.Header.Add(k, v)
 			}
-<<<<<<< HEAD
 			if provider.Auth != nil {
 				if err := provider.Auth.Sign(r); err != nil {
 					d.logger.Error("error signing request", zap.String("err", err.Error()))
 				}
-=======
+			}
 			if v := r.Header.Get("din-provider-info"); v != "" {
 				rw.Header().Set("din-provider-info", provider.host)
->>>>>>> ef7d9f8f
 			}
 			break
 		}
 	}
 
-<<<<<<< HEAD
 	d.logger.Debug("Selected upstream", zap.String("upstream", selectedUpstream.Dial))
-=======
->>>>>>> ef7d9f8f
 
 	// if the request body is nil, return without setting the context for request metrics
 	if r.Body == nil {
