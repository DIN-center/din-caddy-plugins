--- conflicted
+++ resolved
@@ -207,11 +207,7 @@
 		case "services":
 			for n1 := dispenser.Nesting(); dispenser.NextBlock(n1); {
 				serviceName := dispenser.Val()
-<<<<<<< HEAD
 				d.Services[serviceName] = NewService(serviceName) // Create a new service object
-=======
-				d.Services[serviceName] = NewService(serviceName)
->>>>>>> 123a59a1
 				for nesting := dispenser.Nesting(); dispenser.NextBlock(nesting); {
 					switch dispenser.Val() {
 					case "methods":
@@ -331,7 +327,6 @@
 							return err
 						}
 						d.Services[serviceName].BlockLagLimit = int64(limit)
-<<<<<<< HEAD
 					case "max_request_payload_size_kb":
 						// TODO: still need to implement this
 						dispenser.Next()
@@ -340,7 +335,6 @@
 							return err
 						}
 						d.Services[serviceName].MaxRequestPayloadSizeKB = int64(size)
-=======
 					case "request_attempt_count":
 						dispenser.Next()
 						requestAttemptCount, err := strconv.Atoi(dispenser.Val())
@@ -348,7 +342,6 @@
 							return err
 						}
 						d.Services[serviceName].RequestAttemptCount = requestAttemptCount
->>>>>>> 123a59a1
 					default:
 						return dispenser.Errf("unrecognized option: %s", dispenser.Val())
 					}
