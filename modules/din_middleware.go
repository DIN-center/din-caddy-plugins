--- conflicted
+++ resolved
@@ -1,22 +1,17 @@
 package modules
 
 import (
-	"encoding/json"
 	"fmt"
 	"net/http"
 	"net/url"
 	"strconv"
 	"strings"
-	"time"
-
-	"github.com/aws/aws-sdk-go-v2/aws"
+
 	"github.com/caddyserver/caddy/v2"
 	"github.com/caddyserver/caddy/v2/caddyconfig/caddyfile"
 	"github.com/caddyserver/caddy/v2/caddyconfig/httpcaddyfile"
 	"github.com/caddyserver/caddy/v2/modules/caddyhttp"
 	"github.com/caddyserver/caddy/v2/modules/caddyhttp/reverseproxy"
-	"github.com/pkg/errors"
-
 	din_http "github.com/openrelayxyz/din-caddy-plugins/lib/http"
 )
 
@@ -34,18 +29,7 @@
 )
 
 type DinMiddleware struct {
-	Services   map[string]*service `json:"services"`
-	stopChan   chan struct{}
-	HttpClient *din_http.HTTPClient
-}
-
-type service struct {
-	Providers map[string]*provider `json:"providers"`
-	Methods   []*string            `json:"methods"`
-
-	LatestBlockNumberMethod string `json:"latest_block_number_method"`
-	LatestBlockNumber       *int64 `json:"latest_block_number"`
-	PriorityLocked          bool   `json:"priority_locked"`
+	Services map[string]*service `json:"services"`
 }
 
 // CaddyModule returns the Caddy module information.
@@ -59,109 +43,28 @@
 // Provision() is called by Caddy to prepare the middleware for use.
 // It is called only once, when the server is starting.
 func (d *DinMiddleware) Provision(context caddy.Context) error {
-	// initialize the http client on the middleware struct
-	d.HttpClient = din_http.NewHTTPClient()
-
-	// For each provider object in each service, we parse the URL and populate the upstream and path fields.
+	httpClient := din_http.NewHTTPClient()
 	for _, service := range d.Services {
+		runtimeClient := service.getRuntimeClient(httpClient)
+		service.runtimeClient = runtimeClient
 		for _, provider := range service.Providers {
 			url, err := url.Parse(provider.HttpUrl)
 			if err != nil {
 				return err
 			}
-<<<<<<< HEAD
-			// provider.upstream = &reverseproxy.Upstream{Dial: fmt.Sprintf("%v://%v", url.Scheme, url.Host)}
+			// upstreamWrapper.upstream = &reverseproxy.Upstream{Dial: fmt.Sprintf("%v://%v", url.Scheme, url.Host)}
 			provider.upstream = &reverseproxy.Upstream{Dial: url.Host}
 			provider.path = url.Path
-=======
-			// upstreamWrapper.upstream = &reverseproxy.Upstream{Dial: fmt.Sprintf("%v://%v", url.Scheme, url.Host)}
-			upstreamWrapper.upstream = &reverseproxy.Upstream{Dial: url.Host}
-			upstreamWrapper.path = url.Path
-			upstreamWrapper.StartHealthchecks()
->>>>>>> 668694db
-		}
-	}
-
-	// We then start the latest block number polling for each provider in each network.
+			provider.httpClient = httpClient
+		}
+	}
+
+	// Start the latest block number polling for each provider in each network.
 	// This is done in a goroutine that sets the latest block number in the service object,
-	// and updates the provider's priorities accordingly.
-	go d.updateProviderPrioritiesRoutine()
+	// and updates the provider's health status accordingly.
+	d.startHealthchecks()
 
 	return nil
-}
-
-// updateProviderPriorities is a goroutine that updates the provider priorities every 10 seconds.
-func (d *DinMiddleware) updateProviderPrioritiesRoutine() {
-	// initial priority setup
-	d.updateProviderPriorities()
-	ticker := time.NewTicker(5 * time.Second)
-	for {
-		select {
-		case <-ticker.C:
-			d.updateProviderPriorities()
-		case <-d.stopChan:
-			ticker.Stop()
-			return
-		}
-	}
-}
-
-func (d *DinMiddleware) updateProviderPriorities() {
-	for serviceName, service := range d.Services {
-		// only update the latest block number if the service doesn't have a locked priority hierarchy in place
-		if service.PriorityLocked || service.LatestBlockNumberMethod == "" {
-			continue
-		}
-
-		if service.LatestBlockNumber != nil {
-			fmt.Print("\n\n")
-			fmt.Println("previous service block number ", serviceName, *service.LatestBlockNumber)
-			fmt.Print("\n")
-		} else {
-			fmt.Print("\n\n")
-			fmt.Println("initialization of service ", serviceName, nil)
-			fmt.Print("\n")
-		}
-
-		checkedProviders := make(map[string]int64)
-
-		for _, provider := range service.Providers {
-			// get the latest block number from the current provider
-			latestBlockNumber, err := d.getLatestBlockNumber(provider, service.LatestBlockNumberMethod)
-			if err != nil {
-				fmt.Println("error getting latest block number", err)
-				continue
-			}
-			// if the current provider's latest block number is greater than the service's latest block number, update the service's latest block number,
-			// set the current provider's priority to 0 and loop through all of the checked providers and set their priority to 1
-			if service.LatestBlockNumber == nil || *service.LatestBlockNumber < *latestBlockNumber {
-				service.LatestBlockNumber = latestBlockNumber
-				fmt.Println("new service latest block number", *service.LatestBlockNumber)
-
-				provider.Priority = 0
-
-				for hostName, blockNumber := range checkedProviders {
-					if blockNumber != *service.LatestBlockNumber {
-						service.Providers[hostName].Priority = 1
-					}
-				}
-				// if the current provider's latest block number is equal to the service's latest block number, set the current provider's priority to 0
-			} else if *service.LatestBlockNumber == *latestBlockNumber {
-				provider.Priority = 0
-			} else {
-				// if the current provider's latest block number is less than the service's latest block number, set the current provider's priority to 1
-				provider.Priority = 1
-			}
-			// add the current provider to the checked providers map
-			checkedProviders[provider.upstream.Dial] = *latestBlockNumber
-			fmt.Println("provider:", provider.upstream.Dial, "provider latest block number", *latestBlockNumber)
-		}
-
-		for hostName := range checkedProviders {
-			fmt.Println(service.Providers[hostName].upstream.Dial, "priority", service.Providers[hostName].Priority)
-		}
-		fmt.Println()
-	}
 }
 
 // ServeHTTP is the main handler for the middleware that is ran for every request.
@@ -180,6 +83,7 @@
 		rw.Write([]byte("Not Found\n"))
 		return fmt.Errorf("service undefined")
 	}
+
 	repl := r.Context().Value(caddy.ReplacerCtxKey).(*caddy.Replacer)
 	repl.Set(DinUpstreamsContextKey, service.Providers)
 	return next.ServeHTTP(rw, r)
@@ -187,10 +91,10 @@
 
 // UnmarshalCaddyfile sets up reverse proxy provider and method data on the serve based on the configuration of the Caddyfile
 func (d *DinMiddleware) UnmarshalCaddyfile(dispenser *caddyfile.Dispenser) error {
-	var latestBlockNumberMethod string
 	// if d.Methods == nil {
 	// 	d.Methods = make(map[string][]*string)
 	// }
+	var err error
 	if d.Services == nil {
 		d.Services = make(map[string]*service)
 	}
@@ -199,7 +103,14 @@
 		case "services":
 			for n1 := dispenser.Nesting(); dispenser.NextBlock(n1); {
 				serviceName := dispenser.Val()
-				d.Services[serviceName] = &service{}
+				d.Services[serviceName] = &service{
+					Name: serviceName,
+
+					// Default health check values, to be overridden if specified in the Caddyfile
+					HCRPCMethod: DefaultHCRPCMethod,
+					HCThreshold: DefaultHCThreshold,
+					HCInterval:  DefaultHCInterval,
+				}
 				for nesting := dispenser.Nesting(); dispenser.NextBlock(nesting); {
 					switch dispenser.Val() {
 					case "methods":
@@ -212,7 +123,10 @@
 						}
 					case "providers":
 						for dispenser.NextBlock(nesting + 1) {
-							providerObj, err := urlToProviderObject(dispenser.Val())
+							providerObj := &provider{
+								Headers: make(map[string]string),
+							}
+							providerObj, err := NewProvider(dispenser.Val())
 							if err != nil {
 								return err
 							}
@@ -234,45 +148,32 @@
 									if err != nil {
 										return err
 									}
-<<<<<<< HEAD
-									// if a priority value is being set, lock the priority system for the service
-									d.Services[serviceName].PriorityLocked = true
-=======
-								case "healthcheck_method":
-									dispenser.NextBlock(nesting + 2)
-									ms.HCRPCMethod = dispenser.Val()
-								case "healthcheck_threshold":
-									dispenser.NextBlock(nesting + 2)
-									ms.HCThreshold, err = strconv.Atoi(dispenser.Val())
-									if err != nil {
-										return err
-									}
-								case "healthcheck_interval":
-									dispenser.NextBlock(nesting + 2)
-									ms.HCInterval, err = strconv.Atoi(dispenser.Val())
-									if err != nil {
-										return err
-									}
->>>>>>> 668694db
 								}
-
 							}
 							if d.Services[serviceName].Providers == nil {
 								d.Services[serviceName].Providers = make(map[string]*provider)
 							}
 
-							d.Services[serviceName].Providers[providerObj.upstream.Dial] = providerObj
+							d.Services[serviceName].Providers[providerObj.host] = providerObj
 						}
 						if len(d.Services[serviceName].Providers) == 0 {
 							return dispenser.Errf("expected at least one provider for service %s", serviceName)
 						}
-					case "latest_block_number_method":
+					case "healthcheck_method":
 						dispenser.Next()
-						latestBlockNumberMethod = dispenser.Val()
-						if d.Services[serviceName] == nil {
-							return dispenser.Errf("service %s not found", serviceName)
-						}
-						d.Services[serviceName].LatestBlockNumberMethod = latestBlockNumberMethod
+						d.Services[serviceName].HCRPCMethod = dispenser.Val()
+					case "healthcheck_threshold":
+						dispenser.Next()
+						d.Services[serviceName].HCThreshold, err = strconv.Atoi(dispenser.Val())
+						if err != nil {
+							return err
+						}
+					case "healthcheck_interval":
+						dispenser.Next()
+						d.Services[serviceName].HCInterval, err = strconv.Atoi(dispenser.Val())
+						if err != nil {
+							return err
+						}
 					default:
 						return dispenser.Errf("unrecognized option: %s", dispenser.Val())
 					}
@@ -283,54 +184,13 @@
 	return nil
 }
 
-// urlToProvider parses the URL and returns an provider object
-func urlToProviderObject(urlStr string) (*provider, error) {
-	url, err := url.Parse(urlStr)
-	if err != nil {
-		return nil, err
-	}
-	return &provider{
-		HttpUrl:  urlStr,
-		path:     url.Path,
-		Headers:  make(map[string]string),
-		upstream: &reverseproxy.Upstream{Dial: url.Host},
-
-		// Default values, to be overridden if specified in the Caddyfile
-		HCRPCMethod: "eth_blockNumber",
-		HCThreshold: 2,
-		HCInterval: 5,
-	}, nil
-}
-
-func (d *DinMiddleware) getLatestBlockNumber(provider *provider, latestBlockNumberMethod string) (*int64, error) {
-	payload := []byte(`{"jsonrpc":"2.0","method":"` + latestBlockNumberMethod + `","params":[],"id":1}`)
-
-	// Send the POST request
-	resp, err := d.HttpClient.Post(provider.HttpUrl, provider.Headers, []byte(payload))
-	if err != nil {
-		return nil, errors.Wrap(err, "Error sending POST request")
-	}
-
-	// response struct
-	var result struct {
-		Jsonrpc string `json:"jsonrpc"`
-		Id      int    `json:"id"`
-		Result  string `json:"result"`
-	}
-
-	// Unmarshal the response
-	err = json.Unmarshal(resp, &result)
-	if err != nil {
-		return nil, errors.Wrap(err, "Error unmarshalling response")
-	}
-
-	// Convert the hexadecimal string to an int64
-	blockNumber, err := strconv.ParseInt(result.Result[2:], 16, 64)
-	if err != nil {
-		return nil, errors.Wrap(err, "Error converting block number")
-	}
-
-	return aws.Int64(blockNumber), nil
+// StartHealthchecks starts a background goroutine to monitor all of the services' overall health and the health of its providers
+func (d *DinMiddleware) startHealthchecks() {
+	for name, service := range d.Services {
+		if name == "blast-mainnet" {
+			service.startHealthcheck()
+		}
+	}
 }
 
 func (d *DinMiddleware) ParseCaddyfile(h httpcaddyfile.Helper) (caddyhttp.MiddlewareHandler, error) {
@@ -340,4 +200,10 @@
 	}
 
 	return d, nil
+}
+
+func (d DinMiddleware) closeAll() {
+	for _, service := range d.Services {
+		service.close()
+	}
 }