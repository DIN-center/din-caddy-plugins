--- conflicted
+++ resolved
@@ -1,15 +1,11 @@
 package modules
 
 import (
-<<<<<<< HEAD
 	"bytes"
+	"encoding/hex"
 	"fmt"
 	"io"
-=======
-	"encoding/hex"
-	"fmt"
 	"io/ioutil"
->>>>>>> 4681dff2
 	"net/http"
 	"net/url"
 	"strconv"
@@ -145,15 +141,12 @@
 			break
 		}
 		// If the first attempt fails, log the failure and retry
-		// Log the retry attempt here if needed
-		// TODO: add logging via specifying levels using zap.Logger
-		// log.Printf("Retrying request to %s", r.RequestURI)
+		d.logger.Debug("Retrying request", zap.String("service", servicePath), zap.Int("attempt", attempt), zap.Int("status", rww.statusCode))
 	}
 	if err != nil {
 		return errors.Wrap(err, "Error serving HTTP")
 	}
 
-<<<<<<< HEAD
 	// Write the response body and status to the original response writer
 	// This is done after the request is attempted multiple times if needed
 	if rww != nil {
@@ -164,10 +157,7 @@
 		}
 	}
 
-	latency := time.Since(reqStartTime)
-=======
 	// latency := time.Since(reqStartTime)
->>>>>>> 4681dff2
 
 	var provider string
 	if v, ok := repl.Get(RequestProviderKey); ok {
