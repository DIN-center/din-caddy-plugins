package modules

import (
	"bytes"
	"encoding/hex"
	"fmt"
	"io"
	"io/ioutil"
	"net/http"
	"net/url"
	"strconv"
	"strings"
	"time"

	"github.com/caddyserver/caddy/v2"
	"github.com/caddyserver/caddy/v2/caddyconfig/caddyfile"
	"github.com/caddyserver/caddy/v2/caddyconfig/httpcaddyfile"
	"github.com/caddyserver/caddy/v2/modules/caddyhttp"
	"github.com/caddyserver/caddy/v2/modules/caddyhttp/reverseproxy"
	din_http "github.com/openrelayxyz/din-caddy-plugins/lib/http"
	prom "github.com/openrelayxyz/din-caddy-plugins/lib/prometheus"
	"github.com/pkg/errors"

	"github.com/openrelayxyz/din-caddy-plugins/lib/auth/siwe"
	"go.uber.org/zap"
)

var (
	// Initializations of extended Caddy Module Interface Guards
	// https://caddyserver.com/docs/extending-caddy

	// Din Middleware Module
	_ caddy.Module                = (*DinMiddleware)(nil)
	_ caddy.Provisioner           = (*DinMiddleware)(nil)
	_ caddyhttp.MiddlewareHandler = (*DinMiddleware)(nil)
	_ caddyfile.Unmarshaler       = (*DinMiddleware)(nil)
	// TODO: validate provision step
	// _ caddy.Validator			= (*mod.DinMiddleware)(nil)
)

type DinMiddleware struct {
	Services         map[string]*service `json:"services"`
	PrometheusClient *prom.PrometheusClient
	logger           *zap.Logger

	testMode bool
}

// CaddyModule returns the Caddy module information.
func (DinMiddleware) CaddyModule() caddy.ModuleInfo {
	return caddy.ModuleInfo{
		ID:  "http.handlers.din",
		New: func() caddy.Module { return new(DinMiddleware) },
	}
}

// Provision() is called by Caddy to prepare the middleware for use.
// It is called only once, when the server is starting.
func (d *DinMiddleware) Provision(context caddy.Context) error {
	d.logger = context.Logger(d)
	// Initialize the prometheus client on the din middleware object
	promClient := prom.NewPrometheusClient(d.logger)
	d.PrometheusClient = promClient

	// Initialize the HTTP client for each service and provider
	httpClient := din_http.NewHTTPClient()
	for _, service := range d.Services {
		service.HTTPClient = httpClient
		service.logger = d.logger
		service.PrometheusClient = promClient

		// Initialize the provider's upstream, path, and HTTP client
		for _, provider := range service.Providers {
			url, err := url.Parse(provider.HttpUrl)
			if err != nil {
				return err
			}
			provider.upstream = &reverseproxy.Upstream{Dial: url.Host}
			provider.path = url.Path
			provider.host = url.Host
			provider.httpClient = httpClient
			if provider.Auth != nil {
				if err := provider.Auth.Start(context.Logger(d)); err != nil {
					d.logger.Warn("Error starting authentication", zap.String("provider", provider.HttpUrl))
				}
			}
			provider.logger = d.logger
			d.logger.Debug("Provider provisioned", zap.String("provider", provider.HttpUrl), zap.String("host", provider.host), zap.Int("priority", provider.Priority), zap.Any("headers", provider.Headers), zap.Any("auth", provider.Auth), zap.Any("upstream", provider.upstream), zap.Any("path", provider.path))
		}
	}

	d.logger.Info("Din middleware provisioned")

	// Start the latest block number polling for each provider in each network.
	// This is done in a goroutine that sets the latest block number in the service object,
	// and updates the provider's health status accordingly.
	// Skips if test mode is enabled.
	if !d.testMode {
		d.startHealthChecks()
	}

	return nil
}

// ServeHTTP is the main handler for the middleware that is ran for every request.
// It checks if the service path is defined in the services map and sets the provider in the context.
func (d *DinMiddleware) ServeHTTP(rw http.ResponseWriter, r *http.Request, next caddyhttp.Handler) error {
	servicePath := strings.TrimPrefix(r.URL.Path, "/")

	service, ok := d.Services[servicePath]
	if !ok {
		if servicePath == "" {
			rw.WriteHeader(200)
			rw.Write([]byte("{}"))
			return nil
		}
		rw.WriteHeader(404)
		rw.Write([]byte("Not Found\n"))
		return fmt.Errorf("service undefined")
	}

	// Create a new response writer wrapper to capture the response body and status code
	var rww *ResponseWriterWrapper

	repl := r.Context().Value(caddy.ReplacerCtxKey).(*caddy.Replacer)
	repl.Set(DinUpstreamsContextKey, service.Providers)

	// TODO: create a prometheus metric for the request latency
	reqStartTime := time.Now()

	var err error
	// Retry the request if it fails up to the max attempt request count
	for attempt := 0; attempt < service.RequestAttemptCount; attempt++ {
		rww = NewResponseWriterWrapper(rw)

		// If the request fails, reset the request body to the original request body
		if attempt > 0 {
			var reqBody []byte
			if v, ok := repl.Get(RequestBodyKey); ok {
				reqBody = v.([]byte)
			}
			r.Body = io.NopCloser(bytes.NewReader(reqBody))
		}

		// Serve the request
		err = next.ServeHTTP(rww, r)
		if err == nil && rww.statusCode == http.StatusOK {
			// If the request was successful, break out of the loop
			break
		}
		// If the first attempt fails, log the failure and retry
		d.logger.Debug("Retrying request", zap.String("service", servicePath), zap.Int("attempt", attempt), zap.Int("status", rww.statusCode))
	}
	if err != nil {
		return errors.Wrap(err, "Error serving HTTP")
	}

<<<<<<< HEAD
	duration := time.Since(reqStartTime)
=======
	// Write the response body and status to the original response writer
	// This is done after the request is attempted multiple times if needed
	if rww != nil {
		rww.ResponseWriter.WriteHeader(rww.statusCode)
		_, err = rw.Write(rww.body.Bytes())
		if err != nil {
			return errors.Wrap(err, "Error writing response body")
		}
	}

	// latency := time.Since(reqStartTime)
>>>>>>> 0d9a10d5

	var provider string
	if v, ok := repl.Get(RequestProviderKey); ok {
		provider = v.(string)
	}

	healthStatus := service.Providers[provider].healthStatus.String()

	var reqBody []byte
	if v, ok := repl.Get(RequestBodyKey); ok {
		reqBody = v.([]byte)
	}

	// If the request body is empty, do not increment the prometheus metric. specifically for OPTIONS requests
	if len(reqBody) == 0 {
		return nil
	}

	// Increment prometheus metric based on request data
	// debug logging of metric is found in here.
	d.PrometheusClient.HandleRequestMetrics(&prom.PromRequestMetricData{
		Service:        r.RequestURI,
		Provider:       provider,
		HostName:       r.Host,
		ResponseStatus: rww.statusCode,
		HealthStatus:   healthStatus,
	}, reqBody, duration)

	return nil
}

// UnmarshalCaddyfile sets up reverse proxy provider and method data on the serve based on the configuration of the Caddyfile
func (d *DinMiddleware) UnmarshalCaddyfile(dispenser *caddyfile.Dispenser) error {
	var err error
	if d.Services == nil {
		d.Services = make(map[string]*service)
	}
	for dispenser.Next() { // Skip the directive name
		switch dispenser.Val() {
		case "services":
			for n1 := dispenser.Nesting(); dispenser.NextBlock(n1); {
				serviceName := dispenser.Val()
				d.Services[serviceName] = NewService(serviceName)
				for nesting := dispenser.Nesting(); dispenser.NextBlock(nesting); {
					switch dispenser.Val() {
					case "methods":
						d.Services[serviceName].Methods = make([]*string, dispenser.CountRemainingArgs())
						for i := 0; i < dispenser.CountRemainingArgs(); i++ {
							d.Services[serviceName].Methods[i] = new(string)
						}
						if !dispenser.Args(d.Services[serviceName].Methods...) {
							return dispenser.Errf("invalid 'methods' argument for service %s", serviceName)
						}
					case "providers":
						for dispenser.NextBlock(nesting + 1) {
							providerObj, err := NewProvider(dispenser.Val())
							if err != nil {
								return err
							}
							for dispenser.NextBlock(nesting + 2) {
								switch dispenser.Val() {
								case "auth":
									auth := &siwe.SIWEClientAuth{
										ProviderURL:  strings.TrimSuffix(providerObj.HttpUrl, "/") + "/auth",
										SessionCount: 16,
									}
									for dispenser.NextBlock(nesting + 3) {
										switch dispenser.Val() {
										case "type":
											dispenser.NextBlock(nesting + 3)
											if dispenser.Val() != "siwe" {
												return fmt.Errorf("unknown auth type")
											}
										case "url":
											dispenser.NextBlock(nesting + 3)
											auth.ProviderURL = dispenser.Val()
										case "sessions":
											dispenser.NextBlock(nesting + 3)
											auth.SessionCount, err = strconv.Atoi(dispenser.Val())
											if err != nil {
												return err
											}
										case "signer":
											var key []byte
											for dispenser.NextBlock(nesting + 4) {
												switch dispenser.Val() {
												case "secret_file":
													dispenser.NextBlock(nesting + 4)
													hexKeyBytes, err := ioutil.ReadFile(dispenser.Val())
													if err != nil {
														return dispenser.Errf("failed to read secret file: %v", err)
													}
													hexKey := string(hexKeyBytes)
													hexKey = strings.TrimSpace(strings.TrimPrefix(hexKey, "0x"))
													key, err = hex.DecodeString(hexKey)
													if err != nil {
														return err
													}
												case "secret":
													dispenser.NextBlock(nesting + 4)
													hexKey := dispenser.Val()
													hexKey = strings.TrimPrefix(hexKey, "0x")
													key, err = hex.DecodeString(hexKey)
													if err != nil {
														return err
													}
												}
											}
											auth.Signer = &siwe.SigningConfig{
												PrivateKey: key,
											}
											if err := auth.Signer.GenPrivKey(); err != nil {
												return err
											}
										}
									}
									if auth.Signer == nil {
										return fmt.Errorf("signer must be set")
									}
									providerObj.Auth = auth
								case "headers":
									for dispenser.NextBlock(nesting + 3) {
										k := dispenser.Val()
										var v string
										if dispenser.Args(&v) {
											providerObj.Headers[k] = v
										} else {
											return dispenser.Errf("header should have key and value")
										}
									}
								case "priority":
									dispenser.NextBlock(nesting + 2)
									providerObj.Priority, err = strconv.Atoi(dispenser.Val())
									if err != nil {
										return err
									}
								}
							}
							d.Services[serviceName].Providers[providerObj.host] = providerObj
						}
					case "healthcheck_method":
						dispenser.Next()
						d.Services[serviceName].HCMethod = dispenser.Val()
					case "healthcheck_threshold":
						dispenser.Next()
						d.Services[serviceName].HCThreshold, err = strconv.Atoi(dispenser.Val())
						if err != nil {
							return err
						}
					case "healthcheck_interval":
						dispenser.Next()
						d.Services[serviceName].HCInterval, err = strconv.Atoi(dispenser.Val())
						if err != nil {
							return err
						}
					case "healthcheck_blocklag_limit":
						dispenser.Next()
						limit, err := strconv.Atoi(dispenser.Val())
						if err != nil {
							return err
						}
						d.Services[serviceName].BlockLagLimit = int64(limit)
					case "request_attempt_count":
						dispenser.Next()
						requestAttemptCount, err := strconv.Atoi(dispenser.Val())
						if err != nil {
							return err
						}
						d.Services[serviceName].RequestAttemptCount = requestAttemptCount
					default:
						return dispenser.Errf("unrecognized option: %s", dispenser.Val())
					}
				}
				if len(d.Services[serviceName].Providers) == 0 {
					return dispenser.Errf("expected at least one provider for service %s", serviceName)
				}
			}
		}
	}
	return nil
}

// StartHealthchecks starts a background goroutine to monitor all of the services' overall health and the health of its providers
func (d *DinMiddleware) startHealthChecks() {
	d.logger.Info("Starting healthchecks")
	for _, service := range d.Services {
		d.logger.Info("Starting healthcheck for service", zap.String("service", service.Name))
		service.startHealthcheck()
	}
}

func (d *DinMiddleware) ParseCaddyfile(h httpcaddyfile.Helper) (caddyhttp.MiddlewareHandler, error) {
	err := d.UnmarshalCaddyfile(h.Dispenser)
	if err != nil {
		return nil, err
	}

	return d, nil
}

func (d DinMiddleware) closeAll() {
	for _, service := range d.Services {
		service.close()
	}
}<|MERGE_RESOLUTION|>--- conflicted
+++ resolved
@@ -155,9 +155,7 @@
 		return errors.Wrap(err, "Error serving HTTP")
 	}
 
-<<<<<<< HEAD
 	duration := time.Since(reqStartTime)
-=======
 	// Write the response body and status to the original response writer
 	// This is done after the request is attempted multiple times if needed
 	if rww != nil {
@@ -167,9 +165,6 @@
 			return errors.Wrap(err, "Error writing response body")
 		}
 	}
-
-	// latency := time.Since(reqStartTime)
->>>>>>> 0d9a10d5
 
 	var provider string
 	if v, ok := repl.Get(RequestProviderKey); ok {
