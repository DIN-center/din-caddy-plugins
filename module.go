--- conflicted
+++ resolved
@@ -6,10 +6,7 @@
 	"github.com/caddyserver/caddy/v2/caddyconfig/httpcaddyfile"
 	"github.com/caddyserver/caddy/v2/modules/caddyhttp"
 	"github.com/caddyserver/caddy/v2/modules/caddyhttp/reverseproxy"
-<<<<<<< HEAD
 	"github.com/prometheus/client_golang/prometheus"
-=======
->>>>>>> c3ba0fb3
 )
 
 var (
@@ -28,25 +25,19 @@
 	_ caddy.Module                = (*DinUpstreams)(nil)
 	_ reverseproxy.UpstreamSource = (*DinUpstreams)(nil)
 
-<<<<<<< HEAD
-=======
 	// Din Select Module
 	_ caddy.Module      = (*DinSelect)(nil)
 	_ caddy.Provisioner = (*DinSelect)(nil)
 )
 
->>>>>>> c3ba0fb3
 func init() {
 	caddy.RegisterModule(DinUpstreams{})
 	caddy.RegisterModule(DinSelect{})
 	caddy.RegisterModule(DinMiddleware{})
 	httpcaddyfile.RegisterHandlerDirective("din", parseCaddyfile)
-<<<<<<< HEAD
 
 	// Register custom prometheus request metrics
 	prometheus.MustRegister(dinRequestCount)
-=======
->>>>>>> c3ba0fb3
 }
 
 func parseCaddyfile(h httpcaddyfile.Helper) (caddyhttp.MiddlewareHandler, error) {
