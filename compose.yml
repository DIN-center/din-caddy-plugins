### This file is for LOCAL development purposes ONLY ###
version: '3.7'
services:
  din-caddy:
    image: din-caddy
    container_name: din-caddy
    restart: always
    ports:
      - 2019:2019
      - 8000:8000
    volumes:
      - ./Caddyfile.private:/etc/caddy/Caddyfile
<<<<<<< HEAD
    environment:
      - OTEL_SERVICE_NAME=din-app
      - OTEL_EXPORTER_OTLP_ENDPOINT=http://jaeger:4317
      - OTEL_EXPORTER_OTLP_TRACES_ENDPOINT=http://jaeger:4317
      - OTEL_EXPORTER_OTLP_INSECURE=true
      - OTEL_EXPORTER_OTLP_PROTOCOL=grpc
  prometheus:
    image: prom/prometheus
    container_name: prometheus
=======
  otel-collector:
    container_name: otel-collector
    image: otel/opentelemetry-collector-contrib:0.99.0
>>>>>>> aa4135fd
    volumes:
      - ./services/otel-collector/config.yml:/etc/otel/config/config.yml
    ports:
<<<<<<< HEAD
      - 9090:9090
  jaeger:
      image: 'jaegertracing/all-in-one:1.37'
      container_name: jaeger
      environment:
          - COLLECTOR_ZIPKIN_HOST_PORT=:9411
          - COLLECTOR_OTLP_ENABLED=true
      ports:
          - "6831:6831/udp"
          - "6832:6832/udp"
          - 5778:5778
          - 16686:16686
          - 4317:4317
          - 4318:4318
          - 14250:14250
          - 14268:14268
          - 14269:14269
          - 9411:9411
=======
      - 4317:4317 # OpenTelemetry gRPC
      - 9090:9090
      - 443:443
      - 8443:8443
      - 80:80
      - 55679:55679 # trace spans panel
    command: ["--config=/etc/otel/config/config.yml"]
>>>>>>> aa4135fd
<|MERGE_RESOLUTION|>--- conflicted
+++ resolved
@@ -10,49 +10,19 @@
       - 8000:8000
     volumes:
       - ./Caddyfile.private:/etc/caddy/Caddyfile
-<<<<<<< HEAD
     environment:
-      - OTEL_SERVICE_NAME=din-app
-      - OTEL_EXPORTER_OTLP_ENDPOINT=http://jaeger:4317
-      - OTEL_EXPORTER_OTLP_TRACES_ENDPOINT=http://jaeger:4317
+      - OTEL_SERVICE_NAME=test-service3
+      - OTEL_EXPORTER_OTLP_ENDPOINT=http://tempo-prod-04-prod-us-east-0.grafana.net:443
+      - OTEL_RESOURCE_ATTRIBUTES=deployment.environment=production,service.instance.id=shopping-cart-66b6c48dd5-hprdn
+      - OTEL_EXPORTER_OTLP_TRACES_ENDPOINT=http://tempo-prod-04-prod-us-east-0.grafana.net:443
       - OTEL_EXPORTER_OTLP_INSECURE=true
       - OTEL_EXPORTER_OTLP_PROTOCOL=grpc
-  prometheus:
-    image: prom/prometheus
-    container_name: prometheus
-=======
   otel-collector:
     container_name: otel-collector
     image: otel/opentelemetry-collector-contrib:0.99.0
->>>>>>> aa4135fd
     volumes:
       - ./services/otel-collector/config.yml:/etc/otel/config/config.yml
     ports:
-<<<<<<< HEAD
-      - 9090:9090
-  jaeger:
-      image: 'jaegertracing/all-in-one:1.37'
-      container_name: jaeger
-      environment:
-          - COLLECTOR_ZIPKIN_HOST_PORT=:9411
-          - COLLECTOR_OTLP_ENABLED=true
-      ports:
-          - "6831:6831/udp"
-          - "6832:6832/udp"
-          - 5778:5778
-          - 16686:16686
-          - 4317:4317
-          - 4318:4318
-          - 14250:14250
-          - 14268:14268
-          - 14269:14269
-          - 9411:9411
-=======
-      - 4317:4317 # OpenTelemetry gRPC
-      - 9090:9090
-      - 443:443
-      - 8443:8443
-      - 80:80
-      - 55679:55679 # trace spans panel
-    command: ["--config=/etc/otel/config/config.yml"]
->>>>>>> aa4135fd
+      - 4317:4317
+      - 8888:8888 # for Prometheus metrics /metrics
+    command: ["--config=/etc/otel/config/config.yml"]