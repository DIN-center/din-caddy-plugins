--- conflicted
+++ resolved
@@ -35,11 +35,7 @@
 	DinRequestCount = prometheus.NewCounterVec(
 		prometheus.CounterOpts{
 			Name: "din_http_request_count",
-<<<<<<< HEAD
-			Help: "Metric for counting din http requests with service, method, provider, host_name, res_status, res_latency, health_status, and block_number labels",
-=======
 			Help: "Metric for counting the number of requests to the din http server",
->>>>>>> 4681dff2
 		},
 		[]string{"service", "method", "provider", "host_name", "response_status", "health_status"},
 	)
@@ -86,8 +82,7 @@
 	p.logger.Debug("Request metric data", zap.String("service", service), zap.String("method", method), zap.String("provider", data.Provider), zap.String("host_name", data.HostName), zap.String("status", status), zap.String("health_status", data.HealthStatus))
 
 	// Increment prometheus metric based on request data
-<<<<<<< HEAD
-	DinRequestCount.WithLabelValues(service, method, data.Provider, data.HostName, status, latency, data.HealthStatus, data.BlockNumber).Inc()
+	DinRequestCount.WithLabelValues(service, method, data.Provider, data.HostName, status, data.HealthStatus).Inc()
 }
 
 type PromLatestBlockMetricData struct {
@@ -103,7 +98,4 @@
 
 	// Increment prometheus metric based on request data
 	DinHealthCheckCount.WithLabelValues(service, data.Provider, status).Inc()
-=======
-	DinRequestCount.WithLabelValues(service, method, data.Provider, data.HostName, status, data.HealthStatus).Inc()
->>>>>>> 4681dff2
 }