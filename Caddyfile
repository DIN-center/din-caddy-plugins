--- conflicted
+++ resolved
@@ -5,111 +5,6 @@
     admin :2019
 }
 :8000 {
-<<<<<<< HEAD
-    route /* {
-        din {
-            services {
-                eth {
-                    methods web3_sha3 web3_clientVersion net_listening net_peerCount net_version eth_call eth_getBalance eth_estimateGas eth_createAccessList eth_getStorageAt eth_getCode eth_blockNumber eth_protocolVersion eth_syncing eth_sendRawTransaction eth_chainId eth_getLogs eth_getTransactionByHash eth_getTransactionReceipt eth_getTransactionCount eth_feeHistory eth_getBlockByNumber eth_getBlockByHash eth_gasPrice eth_getTransactionByBlockHashAndIndex eth_getTransactionByBlockNumberAndIndex eth_getBlockTransactionCountByNumber eth_getBlockTransactionCountByHash eth_getUncleCountByBlockNumber eth_getUncleCountByBlockHash eth_subscribe eth_unsubscribe eth_getUncleByBlockHashAndIndex eth_maxPriorityFeePerGas eth_getProof
-                    providers {
-                        https://eth.rpc.rivet.cloud:443/key
-                    }
-                }
-                blast-mainnet {
-                    methods web3_sha3 web3_clientVersion net_listening net_peerCount net_version eth_call eth_getBalance eth_estimateGas eth_createAccessList eth_getStorageAt eth_getCode eth_blockNumber eth_protocolVersion eth_syncing eth_sendRawTransaction eth_chainId eth_getLogs eth_getTransactionByHash eth_getTransactionReceipt eth_getTransactionCount eth_feeHistory eth_getBlockByNumber eth_getBlockByHash eth_gasPrice eth_getTransactionByBlockHashAndIndex eth_getTransactionByBlockNumberAndIndex eth_getBlockTransactionCountByNumber eth_getBlockTransactionCountByHash eth_getUncleCountByBlockNumber eth_getUncleCountByBlockHash eth_subscribe eth_unsubscribe eth_getUncleByBlockHashAndIndex eth_maxPriorityFeePerGas eth_getProof eth_getBalanceValues
-                    providers {
-                        https://lb.nodies.app:443/v1/key {
-                            priority 1
-                        }
-                        https://blast.laconic.com:443/v1/eth/ {
-                            priority 0
-                            headers {
-                                x-api-key key
-                            }
-                        }
-                    }
-                }
-                blast-testnet {
-                    methods web3_sha3 web3_clientVersion net_listening net_peerCount net_version eth_call eth_getBalance eth_estimateGas eth_createAccessList eth_getStorageAt eth_getCode eth_blockNumber eth_protocolVersion eth_syncing eth_sendRawTransaction eth_chainId eth_getLogs eth_getTransactionByHash eth_getTransactionReceipt eth_getTransactionCount eth_feeHistory eth_getBlockByNumber eth_getBlockByHash eth_gasPrice eth_getTransactionByBlockHashAndIndex eth_getTransactionByBlockNumberAndIndex eth_getBlockTransactionCountByNumber eth_getBlockTransactionCountByHash eth_getUncleCountByBlockNumber eth_getUncleCountByBlockHash eth_subscribe eth_unsubscribe eth_getUncleByBlockHashAndIndex eth_maxPriorityFeePerGas eth_getProof eth_getBalanceValues
-                    providers {
-                        https://lb.nodies.app:443/v1/blast-testnet-key
-                    }
-                }
-                polygon {
-                    methods web3_sha3 web3_clientVersion net_listening net_peerCount net_version eth_call eth_getBalance eth_estimateGas eth_createAccessList eth_getStorageAt eth_getCode eth_blockNumber eth_protocolVersion eth_syncing eth_sendRawTransaction eth_chainId eth_getLogs eth_getTransactionByHash eth_getTransactionReceipt eth_getTransactionCount eth_feeHistory eth_getBlockByNumber eth_getBlockByHash eth_gasPrice eth_getTransactionByBlockHashAndIndex eth_getTransactionByBlockNumberAndIndex eth_getBlockTransactionCountByNumber eth_getBlockTransactionCountByHash eth_getUncleCountByBlockNumber eth_getUncleCountByBlockHash eth_subscribe eth_unsubscribe eth_getUncleByBlockHashAndIndex eth_maxPriorityFeePerGas eth_getProof bor_getSignersAtHash bor_getSnapshot bor_getRootHash bor_getAuthor bor_getCurrentValidators bor_getCurrentProposer eth_getTransactionReceiptsByBlock eth_getBorBlockReceipt
-                    providers {
-                        https://polygon.rpc.rivet.cloud:443/key
-                        https://polygon-mainnet.blastapi.io:443/key
-                        https://api.infstones.com:443/polygon/mainnet/key
-                    }
-                }
-                polygon-testnet {
-                    methods web3_sha3 web3_clientVersion net_listening net_peerCount net_version eth_call eth_getBalance eth_estimateGas eth_createAccessList eth_getStorageAt eth_getCode eth_blockNumber eth_protocolVersion eth_syncing eth_sendRawTransaction eth_chainId eth_getLogs eth_getTransactionByHash eth_getTransactionReceipt eth_getTransactionCount eth_feeHistory eth_getBlockByNumber eth_getBlockByHash eth_gasPrice eth_getTransactionByBlockHashAndIndex eth_getTransactionByBlockNumberAndIndex eth_getBlockTransactionCountByNumber eth_getBlockTransactionCountByHash eth_getUncleCountByBlockNumber eth_getUncleCountByBlockHash eth_subscribe eth_unsubscribe eth_getUncleByBlockHashAndIndex eth_maxPriorityFeePerGas eth_getProof bor_getSignersAtHash bor_getSnapshot bor_getRootHash bor_getAuthor bor_getCurrentValidators bor_getCurrentProposer eth_getTransactionReceiptsByBlock eth_getBorBlockReceipt
-                    providers {
-                        https://polygon-testnet.blastapi.io:443/key
-                    }
-                }
-                optimism-mainnet {
-                    methods web3_sha3 web3_clientVersion net_listening net_peerCount net_version eth_call eth_getBalance eth_estimateGas eth_createAccessList eth_getStorageAt eth_getCode eth_blockNumber eth_protocolVersion eth_syncing eth_sendRawTransaction eth_chainId eth_getLogs eth_getTransactionByHash eth_getTransactionReceipt eth_getTransactionCount eth_feeHistory eth_getBlockByNumber eth_getBlockByHash eth_gasPrice eth_getTransactionByBlockHashAndIndex eth_getTransactionByBlockNumberAndIndex eth_getBlockTransactionCountByNumber eth_getBlockTransactionCountByHash eth_getUncleCountByBlockNumber eth_getUncleCountByBlockHash eth_subscribe eth_unsubscribe eth_getUncleByBlockHashAndIndex eth_maxPriorityFeePerGas eth_getProof
-                    providers {
-                        https://optimism-mainnet.blastapi.io:443/key
-                    }
-                }
-                arbitrum-mainnet {
-                    methods web3_sha3 web3_clientVersion net_listening net_peerCount net_version eth_call eth_getBalance eth_estimateGas eth_createAccessList eth_getStorageAt eth_getCode eth_blockNumber eth_protocolVersion eth_syncing eth_sendRawTransaction eth_chainId eth_getLogs eth_getTransactionByHash eth_getTransactionReceipt eth_getTransactionCount eth_feeHistory eth_getBlockByNumber eth_getBlockByHash eth_gasPrice eth_getTransactionByBlockHashAndIndex eth_getTransactionByBlockNumberAndIndex eth_getBlockTransactionCountByNumber eth_getBlockTransactionCountByHash eth_getUncleCountByBlockNumber eth_getUncleCountByBlockHash eth_subscribe eth_unsubscribe eth_getUncleByBlockHashAndIndex eth_maxPriorityFeePerGas eth_getProof
-                    providers {
-                        https://infura.liquify.com:443/api=key/arb
-                    }
-                }
-                avalanche-mainnet {
-                    methods web3_sha3 web3_clientVersion net_listening net_peerCount net_version eth_call eth_getBalance eth_estimateGas eth_createAccessList eth_getStorageAt eth_getCode eth_blockNumber eth_protocolVersion eth_syncing eth_sendRawTransaction eth_chainId eth_getLogs eth_getTransactionByHash eth_getTransactionReceipt eth_getTransactionCount eth_feeHistory eth_getBlockByNumber eth_getBlockByHash eth_gasPrice eth_getTransactionByBlockHashAndIndex eth_getTransactionByBlockNumberAndIndex eth_getBlockTransactionCountByNumber eth_getBlockTransactionCountByHash eth_getUncleCountByBlockNumber eth_getUncleCountByBlockHash eth_subscribe eth_unsubscribe eth_getUncleByBlockHashAndIndex eth_maxPriorityFeePerGas eth_getProof
-                    providers {
-                        https://infura.liquify.com:443/api=key/avax
-                    }
-                }
-                mantle-mainnet {
-                    methods web3_sha3 web3_clientVersion net_listening net_peerCount net_version eth_call eth_getBalance eth_estimateGas eth_createAccessList eth_getStorageAt eth_getCode eth_blockNumber eth_protocolVersion eth_syncing eth_sendRawTransaction eth_chainId eth_getLogs eth_getTransactionByHash eth_getTransactionReceipt eth_getTransactionCount eth_feeHistory eth_getBlockByNumber eth_getBlockByHash eth_gasPrice eth_getTransactionByBlockHashAndIndex eth_getTransactionByBlockNumberAndIndex eth_getBlockTransactionCountByNumber eth_getBlockTransactionCountByHash eth_getUncleCountByBlockNumber eth_getUncleCountByBlockHash eth_subscribe eth_unsubscribe eth_getUncleByBlockHashAndIndex eth_maxPriorityFeePerGas eth_getProof
-                    providers {
-                        https://mantle.dc01.0xfury.io:443/ {
-                            headers {
-                                x-api-key key
-                            }
-                        }
-                    }
-                }
-                mantle-sepolia {
-                    methods web3_sha3 web3_clientVersion net_listening net_peerCount net_version eth_call eth_getBalance eth_estimateGas eth_createAccessList eth_getStorageAt eth_getCode eth_blockNumber eth_protocolVersion eth_syncing eth_sendRawTransaction eth_chainId eth_getLogs eth_getTransactionByHash eth_getTransactionReceipt eth_getTransactionCount eth_feeHistory eth_getBlockByNumber eth_getBlockByHash eth_gasPrice eth_getTransactionByBlockHashAndIndex eth_getTransactionByBlockNumberAndIndex eth_getBlockTransactionCountByNumber eth_getBlockTransactionCountByHash eth_getUncleCountByBlockNumber eth_getUncleCountByBlockHash eth_subscribe eth_unsubscribe eth_getUncleByBlockHashAndIndex eth_maxPriorityFeePerGas eth_getProof
-                    providers {
-                        https://sepolia.mantle.dc01.0xfury.io:443/ {
-                            headers {
-                                x-api-key key
-                            }
-                        }
-                    }
-                }
-                optimism-sepolia {
-                    methods web3_sha3 web3_clientVersion net_listening net_peerCount net_version eth_call eth_getBalance eth_estimateGas eth_createAccessList eth_getStorageAt eth_getCode eth_blockNumber eth_protocolVersion eth_syncing eth_sendRawTransaction eth_chainId eth_getLogs eth_getTransactionByHash eth_getTransactionReceipt eth_getTransactionCount eth_feeHistory eth_getBlockByNumber eth_getBlockByHash eth_gasPrice eth_getTransactionByBlockHashAndIndex eth_getTransactionByBlockNumberAndIndex eth_getBlockTransactionCountByNumber eth_getBlockTransactionCountByHash eth_getUncleCountByBlockNumber eth_getUncleCountByBlockHash eth_subscribe eth_unsubscribe eth_getUncleByBlockHashAndIndex eth_maxPriorityFeePerGas eth_getProof
-                    providers {
-                        https://optimism-sepolia.blastapi.io:443/key
-                    }
-                }
-            }
-        }
-        reverse_proxy {
-            lb_policy dinupstreams
-            transport http {
-                tls
-                keepalive 10s
-            }
-            dynamic dinupstreams
-            header_up Host {upstream_hostport}
-        }
-        metrics /metrics {
-        }
-    }
-    tracing {
-        span caddy_span
-=======
 	route /* {
 		din {
 			services {
@@ -210,6 +105,8 @@
 		}
 	}
     metrics /metrics {
->>>>>>> aa4135fd
+    }
+    tracing {
+        span caddy_span
     }
 }